--- conflicted
+++ resolved
@@ -1181,11 +1181,7 @@
 #endif
 #ifdef JL_TRACE
     if (trace_en) {
-<<<<<<< HEAD
-        jl_printf(jl_stdout_tty, "%s(", ((jl_sym_t*)jl_t1(env))->name);
-=======
-        ios_printf(ios_stdout, "%s(", jl_gf_name(F)->name);
->>>>>>> 3cfb3edde9bfa8a170e2d72b352d538631ecc081
+        jl_printf(jl_stdout_tty, "%s(",  jl_gf_name(F)->name);
         size_t i;
         for(i=0; i < nargs; i++) {
             if (i > 0) jl_printf(jl_stdout_tty, ", ");
@@ -1226,7 +1222,7 @@
     if (mfunc == NULL) {
 #ifdef JL_TRACE
         if (error_en) {
-            jl_printf(jl_stdout_tty, "%s(", ((jl_sym_t*)jl_t1(env))->name);
+            jl_printf(jl_stdout_tty, "%s(", jl_gf_name(F)->name);
             size_t i;
             for(i=0; i < nargs; i++) {
                 if (i > 0) jl_printf(jl_stdout_tty, ", ");
