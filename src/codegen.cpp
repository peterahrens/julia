// This file is a part of Julia. License is MIT: https://julialang.org/license

#include "llvm-version.h"
#include "platform.h"
#include "options.h"
#if defined(_OS_WINDOWS_) && JL_LLVM_VERSION < 40000
// trick pre-llvm39 into skipping the generation of _chkstk calls
//   since it has some codegen issues associated with them:
//   (a) assumed to be within 32-bit offset
//   (b) bad asm is generated for certain code patterns:
//       see https://github.com/JuliaLang/julia/pull/11644#issuecomment-112276813
// also, use ELF because RuntimeDyld COFF I686 support didn't exist
// also, use ELF because RuntimeDyld COFF X86_64 doesn't seem to work (fails to generate function pointers)?
#define FORCE_ELF
#endif
#if defined(_CPU_X86_)
#define JL_NEED_FLOATTEMP_VAR 1
#endif

#ifndef __STDC_LIMIT_MACROS
#define __STDC_LIMIT_MACROS
#define __STDC_CONSTANT_MACROS
#endif

#include <setjmp.h>
#include <string>
#include <sstream>
#include <fstream>
#include <map>
#include <array>
#include <vector>
#include <set>
#include <cstdio>
#include <cassert>
#include <iostream>
#include <functional>

// target machine computation
#include <llvm/Target/TargetSubtargetInfo.h>
#include <llvm/Support/TargetRegistry.h>
#include <llvm/Target/TargetOptions.h>
#include <llvm/Support/Host.h>
#include <llvm/Support/TargetSelect.h>
#include <llvm/Analysis/TargetLibraryInfo.h>
#include <llvm/Object/SymbolSize.h>

// IR building
#include <llvm/IR/IntrinsicInst.h>
#include <llvm/Object/ObjectFile.h>
#include <llvm/IR/DIBuilder.h>
#include <llvm/AsmParser/Parser.h>
#include <llvm/DebugInfo/DIContext.h>
#include <llvm/IR/DerivedTypes.h>
#include <llvm/IR/Intrinsics.h>
#include <llvm/IR/Attributes.h>
#include <llvm/IR/IRBuilder.h>
#include <llvm/IR/MDBuilder.h>

// support
#include <llvm/ADT/SmallBitVector.h>
#include <llvm/ADT/Optional.h>
#include <llvm/Support/raw_ostream.h>
#include <llvm/Support/FormattedStream.h>
#include <llvm/Support/SourceMgr.h> // for llvmcall
#include <llvm/Transforms/Utils/Cloning.h> // for llvmcall inlining
#include <llvm/IR/Verifier.h> // for llvmcall validation
#if JL_LLVM_VERSION >= 40000
#  include <llvm/Bitcode/BitcodeWriter.h>
#else
#  include <llvm/Bitcode/ReaderWriter.h>
#endif

// C API
#include <llvm-c/Types.h>

// for configuration options
#include <llvm/Support/PrettyStackTrace.h>
#include <llvm/Support/CommandLine.h>

#include <llvm/IR/InlineAsm.h>
#if defined(_CPU_ARM_) || defined(_CPU_AARCH64_)
#  include <sys/utsname.h>
#endif
#if defined(USE_POLLY)
#include <polly/RegisterPasses.h>
#include <polly/ScopDetection.h>
#endif
#include "fix_llvm_assert.h"

using namespace llvm;
namespace llvm {
    extern bool annotateSimdLoop(BasicBlock *latch);
}

#if defined(_OS_WINDOWS_) && !defined(NOMINMAX)
#define NOMINMAX
#endif

#include "julia.h"
#include "julia_internal.h"
#include "jitlayers.h"
#include "codegen_shared.h"

// LLVM version compatibility macros
legacy::PassManager *jl_globalPM;

#if JL_LLVM_VERSION >= 40000
#define DIFlagZero (DINode::FlagZero)
#else
#define DIFlagZero (0)
#endif

extern "C" {

#include "builtin_proto.h"

#ifdef HAVE_SSP
extern uintptr_t __stack_chk_guard;
extern void __stack_chk_fail();
#else
JL_DLLEXPORT uintptr_t __stack_chk_guard = (uintptr_t)0xBAD57ACCBAD67ACC; // 0xBADSTACKBADSTACK
JL_DLLEXPORT void __stack_chk_fail()
{
    /* put your panic function or similar in here */
    fprintf(stderr, "fatal error: stack corruption detected\n");
    gc_debug_critical_error();
    abort(); // end with abort, since the compiler destroyed the stack upon entry to this function, there's no going back now
}
#endif

#ifdef _OS_WINDOWS_
#if defined(_CPU_X86_64_)
#if defined(_COMPILER_MINGW_)
extern void ___chkstk_ms(void);
#else
extern void __chkstk(void);
#endif
#else
#if defined(_COMPILER_MINGW_)
#undef _alloca
extern void _alloca(void);
#else
extern void _chkstk(void);
#endif
#endif
//void *force_chkstk(void) {
//    return alloca(40960);
//}
#endif
}

#if defined(_COMPILER_MICROSOFT_) && !defined(__alignof__)
#define __alignof__ __alignof
#endif

#define DISABLE_FLOAT16

// llvm state
JL_DLLEXPORT LLVMContext jl_LLVMContext;
static bool nested_compile = false;
TargetMachine *jl_TargetMachine;

extern JITEventListener *CreateJuliaJITEventListener();

// for image reloading
bool imaging_mode = false;

Module *shadow_output;
#define jl_Module ctx.f->getParent()
#define jl_builderModule(builder) (builder).GetInsertBlock()->getParent()->getParent()

static DataLayout jl_data_layout("");

// types
static Type *T_jlvalue;
static Type *T_pjlvalue;
static Type *T_prjlvalue;
static Type *T_ppjlvalue;
static Type *T_pprjlvalue;
static Type *jl_array_llvmt;
static Type *jl_parray_llvmt;
static FunctionType *jl_func_sig;
static FunctionType *jl_func_sig_sparams;
static Type *T_pvoidfunc;

static IntegerType *T_int1;
static IntegerType *T_int8;
static IntegerType *T_int16;
static IntegerType *T_int32;
static IntegerType *T_int64;

static IntegerType *T_uint8;
static IntegerType *T_uint16;
static IntegerType *T_uint32;
static IntegerType *T_uint64;

static IntegerType *T_char;
static IntegerType *T_size;
static IntegerType *T_sigatomic;

static Type *T_float16;
static Type *T_float32;
static Type *T_float64;
static Type *T_float128;

static Type *T_pint8;
static Type *T_pint16;
static Type *T_pint32;
static Type *T_pint64;
static Type *T_psize;
static Type *T_pfloat32;
static Type *T_pfloat64;

static Type *T_ppint8;
static Type *T_pppint8;

static Type *T_void;

// type-based alias analysis nodes.  Indentation of comments indicates hierarchy.
static MDNode *tbaa_gcframe;    // GC frame
// LLVM should have enough info for alias analysis of non-gcframe stack slot
// this is mainly a place holder for `jl_cgval_t::tbaa`
static MDNode *tbaa_stack;      // stack slot
static MDNode *tbaa_data;       // Any user data that `pointerset/ref` are allowed to alias
static MDNode *tbaa_tag;            // Type tag
static MDNode *tbaa_binding;        // jl_binding_t::value
static MDNode *tbaa_value;          // jl_value_t, that is not jl_array_t
static MDNode *tbaa_mutab;              // mutable type
static MDNode *tbaa_immut;              // immutable type
static MDNode *tbaa_ptrarraybuf;    // Data in an array of boxed values
static MDNode *tbaa_arraybuf;       // Data in an array of POD
static MDNode *tbaa_array;      // jl_array_t
static MDNode *tbaa_arrayptr;       // The pointer inside a jl_array_t
static MDNode *tbaa_arraysize;      // A size in a jl_array_t
static MDNode *tbaa_arraylen;       // The len in a jl_array_t
static MDNode *tbaa_arrayflags;     // The flags in a jl_array_t
static MDNode *tbaa_const;      // Memory that is immutable by the time LLVM can see it

// Basic DITypes
static DICompositeType *jl_value_dillvmt;
static DIDerivedType *jl_pvalue_dillvmt;
static DIDerivedType *jl_ppvalue_dillvmt;
static DISubroutineType *jl_di_func_sig;
static DISubroutineType *jl_di_func_null_sig;

extern "C"
int32_t jl_jlcall_api(const char *fname)
{
    // give the function an index in the constant lookup table
    if (fname == NULL)
        return 0;
    StringRef Name(fname);
    if (Name.startswith("japi3_")) // jlcall abi 3 from JIT
        return 3;
    assert(Name.startswith("japi1_") || // jlcall abi 1 from JIT
           Name.startswith("jsys1_") || // jlcall abi 1 from sysimg
           Name.startswith("jlcall_") || // jlcall abi 1 from JIT wrapping a specsig method
           Name.startswith("jlsysw_")); // jlcall abi 1 from sysimg wrapping a specsig method
    return 1;
}


// constants
static Constant *V_null;
static Type *NoopType;
extern "C" {
JL_DLLEXPORT Type *julia_type_to_llvm(jl_value_t *jt, bool *isboxed=NULL);
}
static bool type_is_ghost(Type *ty)
{
    return (ty == T_void || ty->isEmptyTy());
}

// global vars
static GlobalVariable *jlRTLD_DEFAULT_var;
#ifdef _OS_WINDOWS_
static GlobalVariable *jlexe_var;
static GlobalVariable *jldll_var;
#endif //_OS_WINDOWS_

static Function *jltls_states_func;
#ifndef JULIA_ENABLE_THREADING
static GlobalVariable *jltls_states_var;
#else
// Imaging mode only
size_t jltls_states_func_idx = 0;
size_t jltls_offset_idx = 0;
#endif

// important functions
static Function *jlnew_func;
static Function *jlthrow_func;
static Function *jlerror_func;
static Function *jltypeerror_func;
static Function *jlundefvarerror_func;
static Function *jlboundserror_func;
static Function *jluboundserror_func;
static Function *jlvboundserror_func;
static Function *jlboundserrorv_func;
static Function *jlcheckassign_func;
static Function *jldeclareconst_func;
static Function *jlgetbindingorerror_func;
static Function *jlboundp_func;
static Function *jltopeval_func;
static Function *jlcopyast_func;
static Function *jltuple_func;
static Function *jlnsvec_func;
static Function *jlapplygeneric_func;
static Function *jlinvoke_func;
static Function *jlapply2va_func;
static Function *jlgetfield_func;
static Function *jlmethod_func;
static Function *jlgenericfunction_func;
static Function *jlenter_func;
static Function *jlleave_func;
static Function *jlegal_func;
static Function *jl_alloc_obj_func;
static Function *jlisa_func;
static Function *jlsubtype_func;
static Function *jlapplytype_func;
static Function *setjmp_func;
static Function *memcmp_derived_func;
static Function *box_int8_func;
static Function *box_uint8_func;
static Function *box_int16_func;
static Function *box_uint16_func;
static Function *box_int32_func;
static Function *box_char_func;
static Function *box_uint32_func;
static Function *box_int64_func;
static Function *box_uint64_func;
static Function *box_float32_func;
static Function *box_float64_func;
static Function *box_ssavalue_func;
static Function *box8_func;
static Function *box16_func;
static Function *box32_func;
static Function *box64_func;
static Function *queuerootfun;
static Function *expect_func;
static Function *jldlsym_func;
static Function *jlnewbits_func;
static Function *jltypeassert_func;
static Function *jldepwarnpi_func;
//static Function *jlgetnthfield_func;
static Function *jlgetnthfieldchecked_func;
//static Function *jlsetnthfield_func;
#ifdef _OS_WINDOWS_
static Function *resetstkoflw_func;
#if defined(_CPU_X86_64_)
Function *juliapersonality_func;
#endif
#endif
static Function *diff_gc_total_bytes_func;
static Function *jlarray_data_owner_func;
static GlobalVariable *jlgetworld_global;

// placeholder functions
static Function *gcroot_flush_func;
static Function *except_enter_func;
static Function *pointer_from_objref_func;

static std::vector<Type *> two_pvalue_llvmt;
static std::vector<Type *> three_pvalue_llvmt;
static std::vector<Type *> four_pvalue_llvmt;

static std::map<jl_fptr_t, Function*> builtin_func_map;

// --- code generation ---
extern "C" {
    int globalUnique = 0;
}

static bool isbits_spec(jl_value_t *jt, bool allow_singleton = true)
{
    return jl_isbits(jt) && jl_is_leaf_type(jt) &&
        (allow_singleton || (jl_datatype_size(jt) > 0) || (jl_datatype_nfields(jt) > 0));
}

static MDNode *best_tbaa(jl_value_t *jt) {
    jt = jl_unwrap_unionall(jt);
    if (!jl_is_datatype(jt))
        return tbaa_value;
    if (jl_is_abstracttype(jt))
        return tbaa_value;
    // If we're here, we know all subtypes are (im)mutable, even if we
    // don't know what the exact type is
    return jl_is_mutable(jt) ? tbaa_mutab : tbaa_immut;
}

// metadata tracking for a llvm Value* during codegen
struct jl_cgval_t {
    Value *V; // may be of type T* or T, or set to NULL if ghost (or if the value has not been initialized yet, for a variable definition)
    Value *TIndex; // if `V` is an unboxed (tagged) Union described by `typ`, this gives the DataType index (1-based, small int) as an i8
    jl_value_t *constant; // constant value (rooted in linfo.def.roots)
    Value *gcroot; // the gcroot associated with V (if it has one)
    jl_value_t *typ; // the original type of V, never NULL
    bool isboxed; // whether this value is a jl_value_t* allocated on the heap with the right type tag
    bool isghost; // whether this value is "ghost"
    bool isimmutable; // V points to something that is definitely immutable (e.g. single-assignment, but including memory)
    MDNode *tbaa; // The related tbaa node. Non-NULL iff this holds an address.
    bool ispointer() const
    {
        // whether this value is compatible with `data_pointer`
        return tbaa != nullptr;
    }
    //bool isvalue() const
    //{
    //    // whether this value is compatible with loading into registers (`emit_unbox` without an explicit type)
    //    return isbits_spec(typ) && (!ispointer() || constant);
    //}
    jl_cgval_t(Value *V, Value *gcroot, bool isboxed, jl_value_t *typ, Value *tindex) : // general constructor (with pointer type auto-detect)
        V(V), // V is allowed to be NULL in a jl_varinfo_t context, but not during codegen contexts
        TIndex(tindex),
        constant(NULL),
        gcroot(gcroot),
        typ(typ),
        isboxed(isboxed),
        isghost(false),
        isimmutable(isboxed && jl_is_immutable_datatype(typ)),
<<<<<<< HEAD
        tbaa(isboxed ? (jl_is_concrete_type(typ) ?
                        (jl_is_mutable(typ) ? tbaa_mutab : tbaa_immut) :
                        tbaa_value) : nullptr)
=======
        tbaa(isboxed ? best_tbaa(typ) : nullptr)
>>>>>>> fe09a7b5
    {
        assert(!(isboxed && TIndex != NULL));
        assert(TIndex == NULL || TIndex->getType() == T_int8);
    }
    jl_cgval_t(jl_value_t *typ) : // ghost value constructor
        V(NULL),
        TIndex(NULL),
        constant(((jl_datatype_t*)typ)->instance),
        gcroot(NULL),
        typ(typ),
        isboxed(false),
        isghost(true),
        isimmutable(true),
        tbaa(nullptr)
    {
        assert(jl_is_datatype(typ));
        assert(constant);
    }
    jl_cgval_t(const jl_cgval_t &v, jl_value_t *typ, Value *tindex) : // copy constructor with new type
        V(v.V),
        TIndex(tindex),
        constant(v.constant),
        gcroot(v.gcroot),
        typ(typ),
        isboxed(v.isboxed),
        isghost(v.isghost),
        isimmutable(v.isimmutable),
        tbaa(v.tbaa)
    {
        // this constructor expects we had a badly or equivalently typed version
        // make sure we aren't discarding the actual type information
        if (v.TIndex) {
            assert((TIndex == NULL) == jl_is_leaf_type(typ));
        }
        else {
            assert(isboxed || v.typ == typ || tindex);
        }
    }
    jl_cgval_t() : // undef / unreachable / default constructor
        V(UndefValue::get(T_void)),
        TIndex(NULL),
        constant(NULL),
        gcroot(NULL),
        typ(jl_bottom_type),
        isboxed(false),
        isghost(true),
        isimmutable(true),
        tbaa(nullptr)
    {
    }
};

// per-local-variable information
struct jl_varinfo_t {
    Instruction *boxroot; // an address, if the var might be in a jl_value_t** stack slot (marked tbaa_const, if appropriate)
    jl_cgval_t value; // a stack slot or constant value
    Value *pTIndex; // i8* stack slot for the value.TIndex tag describing `value.V`
    DILocalVariable *dinfo;
    // if the variable might be used undefined and is not boxed
    // this i1 flag is true when it is defined
    Value *defFlag;
    bool isSA;
    bool isVolatile;
    bool isArgument;
    bool usedUndef;
    bool used;

    jl_varinfo_t() : boxroot(NULL),
                     value(jl_cgval_t()),
                     pTIndex(NULL),
                     dinfo(NULL),
                     defFlag(NULL),
                     isSA(false),
                     isVolatile(false),
                     isArgument(false),
                     usedUndef(false),
                     used(false)
    {
    }
};

// aggregate of array metadata
typedef struct {
    Value *dataptr;
    Value *len;
    std::vector<Value*> sizes;
    jl_value_t *ty;
} jl_arrayvar_t;

struct jl_returninfo_t {
    Function *decl;
    enum CallingConv {
        Boxed = 0,
        Register,
        SRet,
        Union,
        Ghosts
    } cc;
    size_t union_bytes;
    size_t union_align;
    size_t union_minalign;
};

static jl_returninfo_t get_specsig_function(Module *M, const std::string &name, jl_value_t *sig, jl_value_t *jlrettype);

// information about the context of a piece of code: its enclosing
// function and module, and visible local variables and labels.
class jl_codectx_t {
public:
    IRBuilder<> builder;
    Function *f = NULL;
    // local var info. globals are not in here.
    std::vector<jl_varinfo_t> slots;
    std::vector<jl_cgval_t> SAvalues;
    std::vector<bool> ssavalue_assigned;
    std::map<int, jl_arrayvar_t> *arrayvars = NULL;
    jl_module_t *module = NULL;
    jl_method_instance_t *linfo = NULL;
    jl_code_info_t *source = NULL;
    jl_array_t *code = NULL;
    size_t world = 0;
    jl_array_t *roots = NULL;
    const char *name = NULL;
    StringRef file{};
    ssize_t *line = NULL;
    Value *spvals_ptr = NULL;
    Value *argArray = NULL;
    Value *argCount = NULL;
    std::string funcName;
    int vaSlot = -1;        // name of vararg argument
    bool vaStack = false;      // varargs stack-allocated
    bool has_sret = false;
    int nReqArgs = 0;
    int nargs = 0;

    CallInst *ptlsStates = NULL;
    Value *signalPage = NULL;
    Value *world_age_field = NULL;

    bool debug_enabled = false;
    bool is_inbounds = false;

    const jl_cgparams_t *params = NULL;

    jl_codectx_t(LLVMContext &llvmctx)
      : builder(llvmctx) { }

    ~jl_codectx_t() {
        assert(this->roots == NULL);
    }
};

static jl_cgval_t emit_expr(jl_codectx_t &ctx, jl_value_t *expr);
static Value *emit_local_root(jl_codectx_t &ctx, jl_varinfo_t *vi = NULL);
static Value *global_binding_pointer(jl_codectx_t &ctx, jl_module_t *m, jl_sym_t *s,
                                     jl_binding_t **pbnd, bool assign);
static jl_cgval_t emit_checked_var(jl_codectx_t &ctx, Value *bp, jl_sym_t *name, bool isvol, MDNode *tbaa);
static jl_cgval_t emit_sparam(jl_codectx_t &ctx, size_t i);
static Value *emit_condition(jl_codectx_t &ctx, const jl_cgval_t &condV, const std::string &msg);
static void allocate_gc_frame(jl_codectx_t &ctx, BasicBlock *b0);
static void CreateTrap(IRBuilder<> &irbuilder);
static Value *emit_jlcall(jl_codectx_t &ctx, Value *theFptr, Value *theF,
                          jl_cgval_t *args, size_t nargs);

static Value *literal_pointer_val(jl_codectx_t &ctx, jl_value_t *p);
static GlobalVariable *prepare_global_in(Module *M, GlobalVariable *G);
#define prepare_global(G) prepare_global_in(jl_Module, (G))

// --- convenience functions for tagging llvm values with julia types ---

static GlobalVariable *get_pointer_to_constant(Constant *val, StringRef name, Module &M)
{
    GlobalVariable *gv = new GlobalVariable(
            M,
            val->getType(),
            true,
            GlobalVariable::PrivateLinkage,
            val,
            name);
    gv->setUnnamedAddr(GlobalValue::UnnamedAddr::Global);
    return gv;
}

static AllocaInst *emit_static_alloca(jl_codectx_t &ctx, Type *lty, int arraysize=1)
{
    return new AllocaInst(lty,
#if JL_LLVM_VERSION >= 50000
            0,
#endif
            ConstantInt::get(T_int32, arraysize), "", /*InsertBefore=*/ctx.ptlsStates);
}

static inline jl_cgval_t ghostValue(jl_value_t *typ)
{
    if (typ == jl_bottom_type)
        return jl_cgval_t(); // Undef{}
    if (typ == (jl_value_t*)jl_typeofbottom_type) {
        // normalize TypeofBottom to Type{Union{}}
        typ = (jl_value_t*)jl_wrap_Type(jl_bottom_type);
    }
    if (jl_is_type_type(typ)) {
        // replace T::Type{T} with T, by assuming that T must be a leaftype of some sort
        jl_cgval_t constant(NULL, NULL, true, typ, NULL);
        constant.constant = jl_tparam0(typ);
        return constant;
    }
    return jl_cgval_t(typ);
}
static inline jl_cgval_t ghostValue(jl_datatype_t *typ)
{
    return ghostValue((jl_value_t*)typ);
}

static inline jl_cgval_t mark_julia_const(jl_value_t *jv)
{
    jl_value_t *typ;
    if (jl_is_type(jv)) {
        typ = (jl_value_t*)jl_wrap_Type(jv); // TODO: gc-root this?
    }
    else {
        typ = jl_typeof(jv);
        if (type_is_ghost(julia_type_to_llvm(typ))) {
            return ghostValue(typ);
        }
    }
    jl_cgval_t constant(NULL, NULL, true, typ, NULL);
    constant.constant = jv;
    return constant;
}


static inline jl_cgval_t mark_julia_slot(Value *v, jl_value_t *typ, Value *tindex, MDNode *tbaa)
{
    // this enables lazy-copying of immutable values and stack or argument slots
    assert(tbaa);
    jl_cgval_t tagval(v, NULL, false, typ, tindex);
    tagval.tbaa = tbaa;
    tagval.isimmutable = true;
    return tagval;
}

static inline jl_cgval_t mark_julia_type(jl_codectx_t &ctx, Value *v, bool isboxed, jl_value_t *typ, bool needsroot = true)
{
    if (jl_is_datatype(typ) && jl_is_datatype_singleton((jl_datatype_t*)typ)) {
        // no need to explicitly load/store a constant/ghost value
        return ghostValue(typ);
    }
<<<<<<< HEAD
    if (jl_is_type_type(typ) && jl_is_concrete_type(jl_tparam0(typ))) {
        // replace T::Type{T} with T
        jl_cgval_t constant(NULL, NULL, true, typ);
        constant.constant = jl_tparam0(typ);
        return constant;
=======
    if (jl_is_type_type(typ)) {
        jl_value_t *tp0 = jl_tparam0(typ);
        if (jl_is_leaf_type(tp0) || tp0 == jl_bottom_type) {
            // replace T::Type{T} with T
            return ghostValue(typ);
        }
>>>>>>> fe09a7b5
    }
    Type *T = julia_type_to_llvm(typ);
    if (type_is_ghost(T)) {
        return ghostValue(typ);
    }
    if (v && T->isAggregateType() && !isboxed) {
        // eagerly put this back onto the stack
        // llvm mem2reg pass will remove this if unneeded
        Value *loc;
        if (Constant *cv = dyn_cast<Constant>(v)) {
            loc = get_pointer_to_constant(cv, "", *jl_Module);
        }
        else {
            loc = emit_static_alloca(ctx, T);
            ctx.builder.CreateStore(v, loc);
        }
        return mark_julia_slot(loc, typ, NULL, tbaa_stack);
    }
    Value *froot = NULL;
    if (needsroot && isboxed) {
        froot = emit_local_root(ctx);
        ctx.builder.CreateStore(v, froot);
    }
    return jl_cgval_t(v, froot, isboxed, typ, NULL);
}

static inline jl_cgval_t mark_julia_type(jl_codectx_t &ctx, Value *v, bool isboxed, jl_datatype_t *typ, bool needsroot = true)
{
    return mark_julia_type(ctx, v, isboxed, (jl_value_t*)typ, needsroot);
}

// see if it might be profitable (and cheap) to change the type of v to typ
static inline jl_cgval_t update_julia_type(jl_codectx_t &ctx, const jl_cgval_t &v, jl_value_t *typ)
{
    if (v.typ == typ || v.typ == jl_bottom_type || v.constant || typ == (jl_value_t*)jl_any_type || jl_egal(v.typ, typ))
        return v; // fast-path
    if (jl_is_leaf_type(v.typ) && !jl_is_kind(v.typ)) {
        if (jl_is_leaf_type(typ) && !jl_is_kind(typ) && !((jl_datatype_t*)typ)->abstract && !((jl_datatype_t*)v.typ)->abstract) {
            // type mismatch: changing from one leaftype to another
            CreateTrap(ctx.builder);
            return jl_cgval_t();
        }
        return v; // doesn't improve type info
    }
    if (v.TIndex) {
        if (!jl_is_leaf_type(typ))
            return v; // not worth trying to improve type info
        if (!isbits_spec(typ)) {
            // discovered that this union-split type must actually be isboxed
            if (v.V) {
                return jl_cgval_t(v.V, v.gcroot, true, typ, NULL);
            }
            else {
                // type mismatch (there weren't any boxed values in the union)
                CreateTrap(ctx.builder);
                return jl_cgval_t();
            }
        }
    }
    Type *T = julia_type_to_llvm(typ);
    if (type_is_ghost(T))
        return ghostValue(typ);
    return jl_cgval_t(v, typ, NULL);
}

// --- allocating local variables ---

static jl_sym_t *slot_symbol(jl_codectx_t &ctx, int s)
{
    return (jl_sym_t*)jl_array_ptr_ref(ctx.source->slotnames, s);
}

static void store_def_flag(jl_codectx_t &ctx, const jl_varinfo_t &vi, bool val)
{
    assert((!vi.boxroot || vi.pTIndex) && "undef check is null pointer for boxed things");
    assert(vi.usedUndef && vi.defFlag && "undef flag codegen corrupted");
    ctx.builder.CreateStore(ConstantInt::get(T_int1, val), vi.defFlag, vi.isVolatile);
}

static void alloc_def_flag(jl_codectx_t &ctx, jl_varinfo_t& vi)
{
    assert((!vi.boxroot || vi.pTIndex) && "undef check is null pointer for boxed things");
    if (vi.usedUndef) {
        vi.defFlag = emit_static_alloca(ctx, T_int1);
        store_def_flag(ctx, vi, false);
    }
}


// --- utilities ---

static void CreateTrap(IRBuilder<> &irbuilder)
{
    Function *f = irbuilder.GetInsertBlock()->getParent();
    Function *trap_func = Intrinsic::getDeclaration(
            f->getParent(),
            Intrinsic::trap);
    irbuilder.CreateCall(trap_func);
    irbuilder.CreateUnreachable();
    BasicBlock *newBB = BasicBlock::Create(irbuilder.getContext(), "after_noret", f);
    irbuilder.SetInsertPoint(newBB);
}

#if 0 // this code is likely useful, but currently unused
#ifndef JL_NDEBUG
static void CreateConditionalAbort(IRBuilder<> &irbuilder, Value *test)
{
    Function *f = irbuilder.GetInsertBlock()->getParent();
    BasicBlock *abortBB = BasicBlock::Create(jl_LLVMContext, "debug_abort", f);
    BasicBlock *postBB = BasicBlock::Create(jl_LLVMContext, "post_abort", f);
    irbuilder.CreateCondBr(test, abortBB, postBB);
    irbuilder.SetInsertPoint(abortBB);
    Function *trap_func = Intrinsic::getDeclaration(
            f->getParent(),
            Intrinsic::trap);
    irbuilder.CreateCall(trap_func);
    irbuilder.CreateUnreachable();
    irbuilder.SetInsertPoint(postBB);
}
#endif
#endif

static void emit_write_barrier(jl_codectx_t&, Value*, Value*);

#include "cgutils.cpp"

static void jl_rethrow_with_add(const char *fmt, ...)
{
    jl_ptls_t ptls = jl_get_ptls_states();
    if (jl_typeis(ptls->exception_in_transit, jl_errorexception_type)) {
        char *str = jl_string_data(jl_fieldref(ptls->exception_in_transit,0));
        char buf[1024];
        va_list args;
        va_start(args, fmt);
        int nc = vsnprintf(buf, sizeof(buf), fmt, args);
        va_end(args);
        nc += snprintf(buf+nc, sizeof(buf)-nc, ": %s", str);
        jl_value_t *msg = jl_pchar_to_string(buf, nc);
        JL_GC_PUSH1(&msg);
        jl_throw(jl_new_struct(jl_errorexception_type, msg));
    }
    jl_rethrow();
}

// given a value marked with type `v.typ`, compute the mapping and/or boxing to return a value of type `typ`
static jl_cgval_t convert_julia_type(jl_codectx_t &ctx, const jl_cgval_t &v, jl_value_t *typ, bool needsroot = true)
{
<<<<<<< HEAD
    return jl_isbits(jt) && jl_is_concrete_type(jt) &&
        (allow_singleton || (jl_datatype_size(jt) > 0) || (jl_datatype_nfields(jt) > 0));
}

static jl_sym_t *slot_symbol(int s, jl_codectx_t *ctx)
{
    return (jl_sym_t*)jl_array_ptr_ref(ctx->source->slotnames, s);
}
=======
    if (typ == (jl_value_t*)jl_typeofbottom_type)
        return ghostValue(typ); // normalize TypeofBottom to Type{Union{}}
    if (v.typ == typ || v.typ == jl_bottom_type || jl_egal(v.typ, typ))
        return v; // fast-path
    Type *T = julia_type_to_llvm(typ);
    if (type_is_ghost(T))
        return ghostValue(typ);
    Value *new_tindex = NULL;
    if (jl_is_leaf_type(typ)) {
        if (v.TIndex && !isbits_spec(typ)) {
            // discovered that this union-split type must actually be isboxed
            if (v.V) {
                return jl_cgval_t(v.V, v.gcroot, true, typ, NULL);
            }
            else {
                // type mismatch: there weren't any boxed values in the union
                CreateTrap(ctx.builder);
                return jl_cgval_t();
            }
        }
        if (jl_is_leaf_type(v.typ) && !jl_is_kind(v.typ) && !((jl_datatype_t*)v.typ)->abstract) {
            if (jl_is_leaf_type(typ) && !jl_is_kind(typ) && !((jl_datatype_t*)typ)->abstract) {
                // type mismatch: changing from one leaftype to another
                CreateTrap(ctx.builder);
                return jl_cgval_t();
            }
        }
    }
    else {
        bool makeboxed = false;
        if (v.TIndex) {
            // previous value was a split union, compute new index, or box
            new_tindex = ConstantInt::get(T_int8, 0x80);
            SmallBitVector skip_box(1, true);
            Value *tindex = ctx.builder.CreateAnd(v.TIndex, ConstantInt::get(T_int8, 0x7f));
            if (jl_is_uniontype(typ)) {
                // compute the TIndex mapping from v.typ -> typ
                unsigned counter = 0;
                for_each_uniontype_small(
                        // for each old union-split value
                        [&](unsigned idx, jl_datatype_t *jt) {
                            unsigned new_idx = get_box_tindex(jt, typ);
                            bool t;
                            if (new_idx) {
                                // found a matching element,
                                // match it against either the unboxed index
                                Value *cmp = ctx.builder.CreateICmpEQ(tindex, ConstantInt::get(T_int8, idx));
                                new_tindex = ctx.builder.CreateSelect(cmp, ConstantInt::get(T_int8, new_idx), new_tindex);
                                t = true;
                            }
                            else if (!jl_subtype((jl_value_t*)jt, typ)) {
                                // new value doesn't need to be boxed
                                // since it isn't part of the new union
                                t = true;
                            }
                            else {
                                // will actually need to box this element
                                // since it appeared as a leaftype in the original type
                                // but not in the remark type
                                t = false;
                            }
                            skip_box.resize(idx + 1, t);
                        },
                        v.typ,
                        counter);
            }
>>>>>>> fe09a7b5

            // some of the values are still unboxed
            if (!isa<Constant>(new_tindex)) {
                Value *wasboxed = NULL;
                // check if some of the old values might have been boxed
                // and copy that information over into the new tindex
                if (v.ispointer() && v.V && !isa<AllocaInst>(v.V)) {
                    wasboxed = ctx.builder.CreateAnd(v.TIndex, ConstantInt::get(T_int8, 0x80));
                    new_tindex = ctx.builder.CreateOr(wasboxed, new_tindex);
                    wasboxed = ctx.builder.CreateICmpNE(wasboxed, ConstantInt::get(T_int8, 0));

                    // may need to handle compute_box_tindex for some of the values
                    BasicBlock *currBB = ctx.builder.GetInsertBlock();
                    Value *union_box_dt = NULL;
                    Value *union_box_tindex = ConstantInt::get(T_int8, 0x80);
                    unsigned counter = 0;
                    for_each_uniontype_small(
                            // for each new union-split value
                            [&](unsigned idx, jl_datatype_t *jt) {
                                unsigned old_idx = get_box_tindex(jt, v.typ);
                                if (old_idx == 0) {
                                    if (!union_box_dt) {
                                        BasicBlock *isaBB = BasicBlock::Create(jl_LLVMContext, "union_isa", ctx.f);
                                        ctx.builder.SetInsertPoint(isaBB);
                                        union_box_dt = emit_typeof(ctx, v.V);
                                    }
                                    // didn't handle this item before, select its new union index
                                    Value *cmp = ctx.builder.CreateICmpEQ(maybe_decay_untracked(literal_pointer_val(ctx, (jl_value_t*)jt)), union_box_dt);
                                    union_box_tindex = ctx.builder.CreateSelect(cmp, ConstantInt::get(T_int8, 0x80 | idx), union_box_tindex);
                                }
                            },
                            typ,
                            counter);
                    if (union_box_dt) {
                        BasicBlock *isaBB = ctx.builder.GetInsertBlock();
                        BasicBlock *postBB = BasicBlock::Create(jl_LLVMContext, "post_union_isa", ctx.f);
                        ctx.builder.CreateBr(postBB);
                        ctx.builder.SetInsertPoint(currBB);
                        Value *wasunknown = ctx.builder.CreateICmpEQ(v.TIndex, ConstantInt::get(T_int8, 0x80));
                        ctx.builder.CreateCondBr(wasunknown, isaBB, postBB);
                        ctx.builder.SetInsertPoint(postBB);
                        PHINode *tindex_phi = ctx.builder.CreatePHI(T_int8, 2);
                        tindex_phi->addIncoming(new_tindex, currBB);
                        tindex_phi->addIncoming(union_box_tindex, isaBB);
                        new_tindex = tindex_phi;
                    }

                }

                if (!skip_box.all()) {
                    // some values weren't unboxed in the new union
                    // box them now (tindex above already selected 0x80 = box for them)
                    // root the result, and return a new mark_julia_slot over the result
                    Value *boxv = box_union(ctx, v, skip_box);
                    Value *froot = NULL;
                    if (needsroot) {
                        // build a new gc-root, as needed
                        froot = emit_local_root(ctx);
                        Value *newroot = boxv;
                        if (wasboxed || v.gcroot) { // oldbox might be all ghost values (which don't need roots)
                            // store either the old box or the new box into the gc-root (skip_box ensures these are mutually-exclusive)
                            // need to clone the value from `v.gcroot` if this isn't a new box
                            Value *oldroot;
                            if (v.gcroot)
                                oldroot = ctx.builder.CreateLoad(v.gcroot);
                            else
                                oldroot = v.V;
                            newroot = ctx.builder.CreateSelect(wasboxed, emit_bitcast(ctx, oldroot, boxv->getType()), newroot);
                        }
                        ctx.builder.CreateStore(newroot, froot);
                    }
                    if (v.V == NULL) {
                        // v.V might be NULL if it was all ghost objects before
                        return jl_cgval_t(boxv, froot, false, typ, new_tindex);
                    }
                    else {
                        Value *isboxv = ctx.builder.CreateIsNotNull(boxv);
                        Value *slotv;
                        MDNode *tbaa;
                        bool isimmutable;
                        if (v.ispointer()) {
                            slotv = v.V;
                            tbaa = v.tbaa;
                            isimmutable = v.isimmutable;
                        }
                        else {
                            slotv = emit_static_alloca(ctx, v.V->getType());
                            ctx.builder.CreateStore(v.V, slotv);
                            tbaa = tbaa_stack;
                            isimmutable = true;
                        }
                        slotv = ctx.builder.CreateSelect(isboxv,
                            decay_derived(boxv), emit_bitcast(ctx, slotv, boxv->getType()));
                        jl_cgval_t newv = jl_cgval_t(slotv, froot, false, typ, new_tindex);
                        newv.tbaa = tbaa;
                        newv.isimmutable = isimmutable;
                        return newv;
                    }
                }
            }
            else {
                new_tindex = NULL;
                makeboxed = true;
            }
        }
        else if (!v.isboxed && jl_is_uniontype(typ)) {
            // previous value was unboxed (leaftype), statically compute union tindex
            assert(jl_is_leaf_type(v.typ));
            unsigned new_idx = get_box_tindex((jl_datatype_t*)v.typ, typ);
            if (new_idx) {
                new_tindex = ConstantInt::get(T_int8, new_idx);
                if (v.V && !v.ispointer()) {
                    // TODO: remove this branch once all consumers of v.TIndex understand how to handle a non-ispointer value
                    Value *slotv = emit_static_alloca(ctx, v.V->getType());
                    ctx.builder.CreateStore(v.V, slotv);
                    jl_cgval_t newv = jl_cgval_t(slotv, NULL, false, typ, new_tindex);
                    newv.tbaa = tbaa_stack;
                    newv.isimmutable = true;
                    return newv;
                }
            }
            else if (jl_subtype(v.typ, typ)) {
                makeboxed = true;
            }
            else {
                // unreachable
                CreateTrap(ctx.builder);
                return jl_cgval_t();
            }
        }
        else if (!v.isboxed) {
            makeboxed = true;
        }
        if (makeboxed) {
            // convert to a simple isboxed value
            Value *boxv = boxed(ctx, v, false);
            Value *froot = NULL;
            if (needsroot) {
                froot = emit_local_root(ctx);
                ctx.builder.CreateStore(maybe_decay_untracked(boxv), froot);
            }
            return jl_cgval_t(boxv, froot, true, typ, NULL);
        }
    }
    return jl_cgval_t(v, typ, new_tindex);
}

// Snooping on which functions are being compiled, and how long it takes
JL_STREAM *dump_compiles_stream = NULL;
uint64_t last_time = 0;
extern "C" JL_DLLEXPORT
void jl_dump_compiles(void *s)
{
    dump_compiles_stream = (JL_STREAM*)s;
}

// --- entry point ---
//static int n_emit=0;
static std::unique_ptr<Module> emit_function(
        jl_method_instance_t *lam,
        jl_code_info_t *src,
        size_t world,
        jl_llvm_functions_t *declarations,
        const jl_cgparams_t *params);
void jl_add_linfo_in_flight(StringRef name, jl_method_instance_t *linfo, const DataLayout &DL);

// this generates llvm code for the lambda info
// and adds the result to the jitlayers
// (and the shadow module), but doesn't yet compile
// or generate object code for it
extern "C"
jl_llvm_functions_t jl_compile_linfo(jl_method_instance_t **pli, jl_code_info_t *src, size_t world, const jl_cgparams_t *params)
{
    // N.B.: `src` may have not been rooted by the caller.
    JL_TIMING(CODEGEN);
    jl_method_instance_t *li = *pli;
    assert(jl_is_method_instance(li));
    jl_llvm_functions_t decls = {};

    if (params != &jl_default_cgparams /* fast path */ &&
        !compare_cgparams(params, &jl_default_cgparams) && params->cached)
        jl_error("functions compiled with custom codegen params mustn't be cached");

    // Fast path for the already-compiled case
    if (jl_is_method(li->def.method)) {
        decls = li->functionObjectsDecls;
        bool already_compiled = params->cached && decls.functionObject != NULL;
        if (!src) {
            if ((already_compiled || li->jlcall_api == 2) &&
                (li->min_world <= world && li->max_world >= world)) {
                return decls;
            }
        } else if (already_compiled) {
            return decls;
        }
    }

    JL_GC_PUSH1(&src);
    JL_LOCK(&codegen_lock);
    decls = li->functionObjectsDecls;

    // Codegen lock held in this block
    {
        // Step 1: Re-check if this was already compiled (it may have been while
        // we waited at the lock).
        if (!jl_is_method(li->def.method)) {
            src = (jl_code_info_t*)li->inferred;
            if (decls.functionObject != NULL || !src || !jl_is_code_info(src) || li->jlcall_api == 2) {
                goto locked_out;
            }
        }
        else if (!src) {
            // If the caller didn't provide the source,
            // try to infer it for ourself, but first, re-check if it's already compiled.
            assert(li->min_world <= world && li->max_world >= world);
            if ((params->cached && decls.functionObject != NULL) || li->jlcall_api == 2)
                goto locked_out;

            // see if it is inferred
            src = (jl_code_info_t*)li->inferred;
            if (src) {
                if ((jl_value_t*)src != jl_nothing)
                    src = jl_uncompress_ast(li->def.method, (jl_array_t*)src);
                if (!jl_is_code_info(src)) {
                    src = jl_type_infer(pli, world, 0);
                    li = *pli;
                }
                if (!src || li->jlcall_api == 2)
                    goto locked_out;
            }
            else {
                // declare a failure to compile
                goto locked_out;
            }
        }
        else if (params->cached && decls.functionObject != NULL) {
            // similar to above, but never returns a NULL
            // decl (unless compile fails), even if jlcall_api == 2
            goto locked_out;
        }
        else {
            if ((jl_value_t*)src != jl_nothing)
                src = jl_uncompress_ast(li->def.method, (jl_array_t*)src);
        }
        assert(jl_is_code_info(src));

        // Step 2: setup global state
        bool last_n_c = nested_compile;
        if (!nested_compile && dump_compiles_stream != NULL)
            last_time = jl_hrtime();
        nested_compile = true;

        // Step 3. actually do the work of emitting the function
        std::unique_ptr<Module> m;
        JL_TRY {
            jl_llvm_functions_t *pdecls;
            if (!params->cached)
                pdecls = &decls;
            else if (li->min_world <= world && li->max_world >= world)
                pdecls = &li->functionObjectsDecls;
            else if (!jl_is_method(li->def.method)) // toplevel thunk
                pdecls = &li->functionObjectsDecls;
            else
                pdecls = &decls;
            m = emit_function(li, src, world, pdecls, params);
            if (params->cached && world)
                decls = li->functionObjectsDecls;
            //n_emit++;
        }
        JL_CATCH {
            // something failed! this is very bad, since other WIP may be pointing to this function
            // but there's not much we can do now. try to clear much of the WIP anyways.
            li->functionObjectsDecls.functionObject = NULL;
            li->functionObjectsDecls.specFunctionObject = NULL;
            nested_compile = last_n_c;
            JL_UNLOCK(&codegen_lock); // Might GC
            const char *mname = jl_symbol_name(jl_is_method(li->def.method) ? li->def.method->name : anonymous_sym);
            jl_rethrow_with_add("error compiling %s", mname);
        }
        const char *f = decls.functionObject;
        const char *specf = decls.specFunctionObject;

        if (JL_HOOK_TEST(params, module_activation)) {
            JL_HOOK_CALL(params, module_activation, 1, jl_box_voidpointer(wrap(m.release())));
        } else {
            // Step 4. Prepare debug info to receive this function
            // record that this function name came from this linfo,
            // so we can build a reverse mapping for debug-info.
            bool toplevel = !jl_is_method(li->def.method);
            if (!toplevel) {
                const DataLayout &DL = m->getDataLayout();
                // but don't remember toplevel thunks because
                // they may not be rooted in the gc for the life of the program,
                // and the runtime doesn't notify us when the code becomes unreachable :(
                jl_add_linfo_in_flight(StringRef(specf ? specf : f), li, DL);
            }

            // Step 5. Add the result to the execution engine now
            jl_finalize_module(m.release(), !toplevel);
        }

        // if not inlineable, code won't be needed again
        if (JL_DELETE_NON_INLINEABLE &&
                // don't delete code when debugging level >= 2
                jl_options.debug_level <= 1 &&
                // don't delete toplevel code
                jl_is_method(li->def.method) &&
                // don't change inferred state
                li->inferred &&
                // and there is something to delete (test this before calling jl_ast_flag_inlineable)
                li->inferred != jl_nothing &&
                // don't delete the code for the generator
                li != li->def.method->generator &&
                // don't delete inlineable code, unless it is constant
                (li->jlcall_api == 2 || !jl_ast_flag_inlineable((jl_array_t*)li->inferred)) &&
                // don't delete code when generating a precompile file
                !imaging_mode &&
                // don't delete code when it's not actually directly being used
                world) {
            li->inferred = jl_nothing;
        }

        // Step 6: Done compiling: Restore global state
        nested_compile = last_n_c;
    }

    JL_UNLOCK(&codegen_lock); // Might GC

    // If logging of the compilation stream is enabled then dump the function to the stream
    // ... unless li->def isn't defined here meaning the function is a toplevel thunk and
    // would have its CodeInfo printed in the stream, which might contain double-quotes that
    // would not be properly escaped given the double-quotes added to the stream below.
    if (dump_compiles_stream != NULL && jl_is_method(li->def.method)) {
        uint64_t this_time = jl_hrtime();
        jl_printf(dump_compiles_stream, "%" PRIu64 "\t\"", this_time - last_time);
        jl_static_show(dump_compiles_stream, (jl_value_t*)li);
        jl_printf(dump_compiles_stream, "\"\n");
        last_time = this_time;
    }
    JL_GC_POP();
    return decls;

locked_out:
    JL_UNLOCK(&codegen_lock);
    JL_GC_POP();
    return decls;
}

#define getModuleFlag(m,str) m->getModuleFlag(str)

static void jl_setup_module(Module *m, const jl_cgparams_t *params = &jl_default_cgparams)
{
    if (JL_HOOK_TEST(params, module_setup)) {
        JL_HOOK_CALL(params, module_setup, 1, jl_box_voidpointer(wrap(m)));
        return;
    }

    // Some linkers (*cough* OS X) don't understand DWARF v4, so we use v2 in
    // imaging mode. The structure of v4 is slightly nicer for debugging JIT
    // code.
    if (!getModuleFlag(m,"Dwarf Version")) {
        int dwarf_version = 4;
#ifdef _OS_DARWIN_
        if (imaging_mode)
            dwarf_version = 2;
#endif
        m->addModuleFlag(llvm::Module::Warning, "Dwarf Version", dwarf_version);
    }
    if (!getModuleFlag(m,"Debug Info Version"))
        m->addModuleFlag(llvm::Module::Error, "Debug Info Version",
            llvm::DEBUG_METADATA_VERSION);
#if JL_LLVM_VERSION >= 40000
    m->setDataLayout(jl_data_layout);
#else
    m->setDataLayout(jl_ExecutionEngine->getDataLayout());
#endif
    m->setTargetTriple(jl_TargetMachine->getTargetTriple().str());

}

// this ensures that llvmf has been emitted to the execution engine,
// returning the function pointer to it
extern void jl_callback_triggered_linfos(void);
static uint64_t getAddressForFunction(StringRef fname)
{
    JL_TIMING(LLVM_EMIT);
#ifdef JL_DEBUG_BUILD
    llvm::raw_fd_ostream out(1, false);
#endif
    jl_finalize_function(fname);
    uint64_t ret = jl_ExecutionEngine->getFunctionAddress(fname);
    // delay executing trace callbacks until here to make sure there's no
    // recursive compilation.
    jl_callback_triggered_linfos();
    return ret;
}

// convenience helper exported for usage from gdb
extern "C" JL_DLLEXPORT
uint64_t jl_get_llvm_fptr(void *function)
{
    Function *F = (Function*)function;
    uint64_t addr = getAddressForFunction(F->getName());
    if (!addr)
        addr = jl_ExecutionEngine->findUnmangledSymbol(F->getName()).getAddress();
    return addr;
}

static jl_method_instance_t *jl_get_unspecialized(jl_method_instance_t *method)
{
    // one unspecialized version of a function can be shared among all cached specializations
    jl_method_t *def = method->def.method;
    if (def->source == NULL) {
        return method;
    }
    if (def->unspecialized == NULL) {
        JL_LOCK(&def->writelock);
        if (def->unspecialized == NULL) {
            def->unspecialized = jl_get_specialized(def, def->sig, jl_emptysvec);
            jl_gc_wb(def, def->unspecialized);
        }
        JL_UNLOCK(&def->writelock);
    }
    return def->unspecialized;
}

// this compiles li and emits fptr
extern "C"
jl_generic_fptr_t jl_generate_fptr(jl_method_instance_t *li, const char *F, size_t world)
{
    jl_generic_fptr_t fptr;
    fptr.fptr = li->fptr;
    fptr.jlcall_api = li->jlcall_api;
    if (fptr.fptr && fptr.jlcall_api) {
        return fptr;
    }
    fptr.fptr = li->unspecialized_ducttape;
    fptr.jlcall_api = 1;
    if (!li->inferred && fptr.fptr) {
        return fptr;
    }
    JL_LOCK(&codegen_lock);
    fptr.fptr = li->fptr;
    fptr.jlcall_api = li->jlcall_api;
    if (fptr.fptr && fptr.jlcall_api) {
        JL_UNLOCK(&codegen_lock);
        return fptr;
    }
    jl_method_instance_t *unspec = NULL;
    if (jl_is_method(li->def.method)) {
        if (li->def.method->unspecialized) {
            unspec = li->def.method->unspecialized;
        }
        if (!F || !jl_can_finalize_function(F)) {
            // can't compile F in the JIT right now,
            // so instead compile an unspecialized version
            // and return its fptr instead
            if (!unspec)
                unspec = jl_get_unspecialized(li); // get-or-create the unspecialized version to cache the result
            jl_code_info_t *src = (jl_code_info_t*)unspec->def.method->source;
            if (src == NULL) {
                assert(unspec->def.method->generator);
                src = jl_code_for_staged(unspec);
            }
            fptr.fptr = unspec->fptr;
            fptr.jlcall_api = unspec->jlcall_api;
            if (fptr.fptr && fptr.jlcall_api) {
                JL_UNLOCK(&codegen_lock);
                return fptr;
            }
            jl_llvm_functions_t decls = unspec->functionObjectsDecls;
            if (unspec == li) {
                // temporarily clear the decls so that it will compile our unspec version of src
                unspec->functionObjectsDecls.functionObject = NULL;
                unspec->functionObjectsDecls.specFunctionObject = NULL;
            }
            assert(src);
            F = jl_compile_linfo(&unspec, src, unspec->min_world, &jl_default_cgparams).functionObject; // this does not change unspec
            if (unspec == li) {
                unspec->functionObjectsDecls = decls;
            }
            assert(jl_can_finalize_function(F));
        }
    }
    assert(F);
    fptr.fptr = (jl_fptr_t)getAddressForFunction(F);
    fptr.jlcall_api = jl_jlcall_api(F);
    assert(fptr.fptr != NULL);
    // decide if the fptr should be cached somewhere also
    if (li->functionObjectsDecls.functionObject == F) {
        if (li->fptr) {
            // don't change fptr as that leads to race conditions
            // with the (not) simultaneous update to jlcall_api
        }
        else if (li->inferred || fptr.jlcall_api != 1) {
            li->jlcall_api = fptr.jlcall_api;
            li->fptr = fptr.fptr;
        }
        else {
            li->unspecialized_ducttape = fptr.fptr;
        }
    }
    else if (unspec) {
        if (unspec->fptr) {
            // don't change fptr as that leads to race conditions
            // with the (not) simultaneous update to jlcall_api
        }
        else if (unspec == li) {
            if (fptr.jlcall_api == 1)
                li->unspecialized_ducttape = fptr.fptr;
        }
        else if (unspec->functionObjectsDecls.functionObject == F) {
            unspec->jlcall_api = fptr.jlcall_api;
            unspec->fptr = fptr.fptr;
        }
    }
    JL_UNLOCK(&codegen_lock); // Might GC
    return fptr;
}

static Function *jl_cfunction_object(jl_function_t *f, jl_value_t *rt, jl_tupletype_t *argt);
// get the address of a C-callable entry point for a function
extern "C" JL_DLLEXPORT
void *jl_function_ptr(jl_function_t *f, jl_value_t *rt, jl_value_t *argt)
{
    JL_GC_PUSH1(&argt);
    if (jl_is_tuple(argt)) {
        // TODO: maybe deprecation warning, better checking
        argt = (jl_value_t*)jl_apply_tuple_type_v((jl_value_t**)jl_data_ptr(argt), jl_nfields(argt));
    }
    JL_LOCK(&codegen_lock);
    Function *llvmf = jl_cfunction_object(f, rt, (jl_tupletype_t*)argt);
    JL_GC_POP();
    void *ptr = (void*)getAddressForFunction(llvmf->getName());
    JL_UNLOCK(&codegen_lock);
    return ptr;
}


// convenience function for debugging from gdb (pre-OrcJIT)
// it generally helps to have define KEEP_BODIES if you plan on using this
extern "C" JL_DLLEXPORT
void *jl_function_ptr_by_llvm_name(char *name) {
#ifdef JL_MSAN_ENABLED
    __msan_unpoison_string(name);
#endif
    return (void*)jl_ExecutionEngine->FindFunctionNamed(name); // returns an llvm::Function*
}

// export a C-callable entry point for a function (dllexport'ed dlsym), with a given name
extern "C" JL_DLLEXPORT
void jl_extern_c(jl_function_t *f, jl_value_t *rt, jl_value_t *argt, char *name)
{
    assert(jl_is_tuple_type(argt));
    JL_LOCK(&codegen_lock);
    Function *llvmf = jl_cfunction_object(f, rt, (jl_tupletype_t*)argt);
    // force eager emission of the function (llvm 3.3 gets confused otherwise and tries to do recursive compilation)
    uint64_t Addr = getAddressForFunction(llvmf->getName());

    if (imaging_mode)
        llvmf = cast<Function>(shadow_output->getNamedValue(llvmf->getName()));

    // make the alias to the shadow_module
    GlobalAlias *GA =
        GlobalAlias::create(llvmf->getType()->getElementType(), llvmf->getType()->getAddressSpace(),
                            GlobalValue::ExternalLinkage, name, llvmf, shadow_output);

    // make sure the alias name is valid for the current session
    jl_ExecutionEngine->addGlobalMapping(GA, (void*)(uintptr_t)Addr);
    JL_UNLOCK(&codegen_lock);
}

// --- native code info, and dump function to IR and ASM ---
// Get pointer to llvm::Function instance, compiling if necessary
// for use in reflection from Julia.
// this is paired with jl_dump_function_ir and jl_dump_function_asm in particular ways:
// misuse will leak memory or cause read-after-free
extern "C" JL_DLLEXPORT
void *jl_get_llvmf_defn(jl_method_instance_t *linfo, size_t world, bool getwrapper, bool optimize, const jl_cgparams_t params)
{
    if (jl_is_method(linfo->def.method) && linfo->def.method->source == NULL &&
        linfo->def.method->generator == NULL) {
        // not a generic function
        return NULL;
    }

    jl_code_info_t *src = (jl_code_info_t*)linfo->inferred;
    JL_GC_PUSH1(&src);
    if (!src || (jl_value_t*)src == jl_nothing) {
        src = jl_type_infer(&linfo, world, 0);
        if (!src && jl_is_method(linfo->def.method))
            src = linfo->def.method->generator ? jl_code_for_staged(linfo) : (jl_code_info_t*)linfo->def.method->source;
    }
    if ((jl_value_t*)src == jl_nothing)
        src = NULL;
    if (src && !jl_is_code_info(src) && jl_is_method(linfo->def.method))
        src = jl_uncompress_ast(linfo->def.method, (jl_array_t*)src);
    if (src && !jl_is_code_info(src))
        src = NULL;
    if (!src)
        jl_error("source not found for function");

    // Backup the info for the nested compile
    JL_LOCK(&codegen_lock);

    bool last_n_c = nested_compile;
    nested_compile = true;
    // emit this function into a new module
    jl_llvm_functions_t declarations;
    std::unique_ptr<Module> m;
    JL_TRY {
        m = emit_function(linfo, src, world, &declarations, &params);
    }
    JL_CATCH {
        // something failed!
        nested_compile = last_n_c;
        JL_UNLOCK(&codegen_lock); // Might GC
        const char *mname = jl_symbol_name(jl_is_method(linfo->def.method) ? linfo->def.method->name : anonymous_sym);
        jl_rethrow_with_add("error compiling %s", mname);
    }
    // Restore the previous compile context
    nested_compile = last_n_c;

    if (optimize)
        jl_globalPM->run(*m.get());
    const char *fname = declarations.functionObject;
    const char *specfname = declarations.specFunctionObject;
    Function *f = NULL;
    Function *specf = NULL;
    // swap declarations for definitions and destroy declarations
    if (specfname) {
        specf = cast<Function>(m->getNamedValue(specfname));
        free(const_cast<char*>(specfname));
    }
    if (fname) {
        f = cast<Function>(m->getNamedValue(fname));
        free(const_cast<char*>(fname));
    }
    // clone the name from the runtime linfo, if it exists
    // to give the user a (false) sense of stability
    specfname = linfo->functionObjectsDecls.specFunctionObject;
    if (specfname) {
        specf->setName(specfname);
    }
    fname = linfo->functionObjectsDecls.functionObject;
    if (fname) {
        f->setName(fname);
    }
    m.release(); // the return object `llvmf` will be the owning pointer
    JL_UNLOCK(&codegen_lock); // Might GC
    JL_GC_POP();
    if (getwrapper || !specf)
        return f;
    else
        return specf;
}


extern "C" JL_DLLEXPORT
void *jl_get_llvmf_decl(jl_method_instance_t *linfo, size_t world, bool getwrapper, const jl_cgparams_t params)
{
    if (jl_is_method(linfo->def.method) && linfo->def.method->source == NULL &&
        linfo->def.method->generator == NULL) {
        // not a generic function
        return NULL;
    }

    // compile this normally
    jl_llvm_functions_t decls = jl_compile_for_dispatch(&linfo, world);

    if (decls.functionObject == NULL && linfo->jlcall_api == 2 && jl_is_method(linfo->def.method)) {
        // normally we don't generate native code for these functions, so need an exception here
        // This leaks a bit of memory to cache native code that we'll never actually need
        JL_LOCK(&codegen_lock);
        decls = linfo->functionObjectsDecls;
        if (decls.functionObject == NULL) {
            jl_code_info_t *src = NULL;
            src = jl_type_infer(&linfo, world, 0);
            if (!src) {
                src = linfo->def.method->generator ? jl_code_for_staged(linfo) : (jl_code_info_t*)linfo->def.method->source;
            }
            decls = jl_compile_linfo(&linfo, src, world, &params);
            linfo->functionObjectsDecls = decls;
        }
        JL_UNLOCK(&codegen_lock);
    }

    if (getwrapper || !decls.specFunctionObject) {
        return Function::Create(jl_func_sig, GlobalVariable::ExternalLinkage, decls.functionObject);
    }
    else {
        jl_returninfo_t returninfo = get_specsig_function(NULL, decls.specFunctionObject, linfo->specTypes, linfo->rettype);
        return returninfo.decl;
    }
}

// get a native disassembly for f (an LLVM function)
// warning: this takes ownership of, and destroys, f
extern "C" JL_DLLEXPORT
const jl_value_t *jl_dump_function_asm(void *f, int raw_mc, const char* asm_variant)
{
    Function *llvmf = dyn_cast_or_null<Function>((Function*)f);
    if (!llvmf)
        jl_error("jl_dump_function_asm: Expected Function*");
    uint64_t fptr = getAddressForFunction(llvmf->getName());
    // Look in the system image as well
    if (fptr == 0)
        fptr = (uintptr_t)jl_ExecutionEngine->getPointerToGlobalIfAvailable(llvmf);
    delete llvmf;
    return jl_dump_fptr_asm(fptr, raw_mc, asm_variant);
}

// Logging for code coverage and memory allocation

const int logdata_blocksize = 32; // target getting nearby lines in the same general cache area and reducing calls to malloc by chunking
typedef uint64_t logdata_block[logdata_blocksize];
typedef StringMap< std::vector<logdata_block*> > logdata_t;

static void visitLine(jl_codectx_t &ctx, std::vector<logdata_block*> &vec, int line, Value *addend, const char* name)
{
    unsigned block = line / logdata_blocksize;
    line = line % logdata_blocksize;
    if (vec.size() <= block)
        vec.resize(block + 1);
    if (vec[block] == NULL) {
        vec[block] = (logdata_block*)calloc(1, sizeof(logdata_block));
    }
    logdata_block &data = *vec[block];
    if (data[line] == 0)
        data[line] = 1;
    Value *v = ConstantExpr::getIntToPtr(
        ConstantInt::get(T_size, (uintptr_t)&data[line]),
        T_pint64);
    ctx.builder.CreateStore(ctx.builder.CreateAdd(ctx.builder.CreateLoad(v, true, name),
                                          addend),
                        v, true); // not atomic, so this might be an underestimate,
                                  // but it's faster this way
}

// Code coverage

static logdata_t coverageData;

static void coverageVisitLine(jl_codectx_t &ctx, StringRef filename, int line)
{
    assert(!imaging_mode);
    if (filename == "" || filename == "none" || filename == "no file" || filename == "<missing>" || line < 0)
        return;
    visitLine(ctx, coverageData[filename], line, ConstantInt::get(T_int64, 1), "lcnt");
}

// Memory allocation log (malloc_log)

static logdata_t mallocData;

static void mallocVisitLine(jl_codectx_t &ctx, StringRef filename, int line)
{
    assert(!imaging_mode);
    if (filename == "" || filename == "none" || filename == "no file" || filename == "<missing>" || line < 0) {
        jl_gc_sync_total_bytes();
        return;
    }
    Value *addend = ctx.builder.CreateCall(prepare_call(diff_gc_total_bytes_func), {});
    visitLine(ctx, mallocData[filename], line, addend, "bytecnt");
}

// Resets the malloc counts. Needed to avoid including memory usage
// from JITting.
extern "C" JL_DLLEXPORT void jl_clear_malloc_data(void)
{
    logdata_t::iterator it = mallocData.begin();
    for (; it != mallocData.end(); it++) {
        std::vector<logdata_block*> &bytes = (*it).second;
        std::vector<logdata_block*>::iterator itb;
        for (itb = bytes.begin(); itb != bytes.end(); itb++) {
            if (*itb) {
                logdata_block &data = **itb;
                for (int i = 0; i < logdata_blocksize; i++) {
                    if (data[i] > 0)
                        data[i] = 1;
                }
            }
        }
    }
    jl_gc_sync_total_bytes();
}

extern "C" int isabspath(const char *in);

static void write_log_data(logdata_t &logData, const char *extension)
{
    std::string base = std::string(jl_options.julia_home);
    base = base + "/../share/julia/base/";
    logdata_t::iterator it = logData.begin();
    for (; it != logData.end(); it++) {
        std::string filename = it->first();
        std::vector<logdata_block*> &values = it->second;
        if (!values.empty()) {
            if (!isabspath(filename.c_str()))
                filename = base + filename;
            std::ifstream inf(filename.c_str());
            if (inf.is_open()) {
                std::string outfile = filename + extension;
                std::ofstream outf(outfile.c_str(), std::ofstream::trunc | std::ofstream::out);
                char line[1024];
                int l = 1;
                unsigned block = 0;
                while (!inf.eof()) {
                    inf.getline(line, sizeof(line));
                    if (inf.fail() && !inf.bad()) {
                        // Read through lines longer than sizeof(line)
                        inf.clear();
                        inf.ignore(std::numeric_limits<std::streamsize>::max(), '\n');
                    }
                    logdata_block *data = NULL;
                    if (block < values.size()) {
                        data = values[block];
                    }
                    uint64_t value = data ? (*data)[l] : 0;
                    if (++l >= logdata_blocksize) {
                        l = 0;
                        block++;
                    }
                    outf.width(9);
                    if (value == 0)
                        outf << '-';
                    else
                        outf << (value - 1);
                    outf.width(0);
                    outf << " " << line << std::endl;
                }
                outf.close();
                inf.close();
            }
        }
    }
}

extern "C" int jl_getpid();
extern "C" void jl_write_coverage_data(void)
{
    std::ostringstream stm;
    stm << jl_getpid();
    std::string outf = "." + stm.str() + ".cov";
    write_log_data(coverageData, outf.c_str());
}

extern "C" void jl_write_malloc_log(void)
{
    write_log_data(mallocData, ".mem");
}

// --- constant determination ---

static void show_source_loc(jl_codectx_t &ctx, JL_STREAM *out)
{
    jl_printf(out, "in %s at %s", ctx.name, ctx.file.str().c_str());
}

extern "C" void jl_binding_deprecation_warning(jl_binding_t *b);

static void cg_bdw(jl_codectx_t &ctx, jl_binding_t *b)
{
    jl_binding_deprecation_warning(b);
    if (b->deprecated == 1 && jl_options.depwarn) {
        show_source_loc(ctx, JL_STDERR);
        jl_printf(JL_STDERR, "\n");
    }
}

static jl_value_t *static_apply_type(jl_codectx_t &ctx, const jl_cgval_t *args, size_t nargs)
{
    jl_value_t **v = (jl_value_t**)alloca(sizeof(jl_value_t*) * nargs);
    for (size_t i = 0; i < nargs; i++) {
        if (!args[i].constant)
            return NULL;
        v[i] = args[i].constant;
    }
    assert(v[0] == jl_builtin_apply_type);
    size_t last_age = jl_get_ptls_states()->world_age;
    // call apply_type, but ignore errors. we know that will work in world 1.
    jl_get_ptls_states()->world_age = 1;
    jl_value_t *result = jl_apply_with_saved_exception_state(v, nargs, 1);
    jl_get_ptls_states()->world_age = last_age;
    return result;
}

// try to statically evaluate, NULL if not possible
static jl_value_t *static_eval(jl_codectx_t &ctx, jl_value_t *ex, int sparams=true, int allow_alloc=true)
{
    if (!JL_FEAT_TEST(ctx, static_alloc)) allow_alloc = 0;
    if (jl_is_symbol(ex)) {
        jl_sym_t *sym = (jl_sym_t*)ex;
        if (jl_is_const(ctx.module, sym))
            return jl_get_global(ctx.module, sym);
        return NULL;
    }
    if (jl_is_slot(ex))
        return NULL;
    if (jl_is_ssavalue(ex)) {
        ssize_t idx = ((jl_ssavalue_t*)ex)->id;
        assert(idx >= 0);
        if (ctx.ssavalue_assigned.at(idx)) {
            return ctx.SAvalues.at(idx).constant;
        }
        return NULL;
    }
    if (jl_is_quotenode(ex))
        return jl_fieldref(ex, 0);
    if (jl_is_method_instance(ex))
        return NULL;
    jl_module_t *m = NULL;
    jl_sym_t *s = NULL;
    if (jl_is_globalref(ex)) {
        s = jl_globalref_name(ex);
        jl_binding_t *b = jl_get_binding(jl_globalref_mod(ex), s);
        if (b && b->constp) {
            if (b->deprecated)
                cg_bdw(ctx, b);
            return b->value;
        }
        return NULL;
    }
    if (jl_is_expr(ex)) {
        jl_expr_t *e = (jl_expr_t*)ex;
        if (e->head == call_sym) {
            jl_value_t *f = static_eval(ctx, jl_exprarg(e, 0), sparams, allow_alloc);
            if (f) {
                if (jl_array_dim0(e->args) == 3 && f==jl_builtin_getfield) {
                    m = (jl_module_t*)static_eval(ctx, jl_exprarg(e, 1), sparams, allow_alloc);
                    // Check the tag before evaluating `s` so that a value of random
                    // type won't be corrupted.
                    if (!m || !jl_is_module(m))
                        return NULL;
                    // Assumes that the module is rooted somewhere.
                    s = (jl_sym_t*)static_eval(ctx, jl_exprarg(e, 2), sparams, allow_alloc);
                    if (s && jl_is_symbol(s)) {
                        jl_binding_t *b = jl_get_binding(m, s);
                        if (b && b->constp) {
                            if (b->deprecated)
                                cg_bdw(ctx, b);
                            return b->value;
                        }
                    }
                }
                else if (f==jl_builtin_tuple || f==jl_builtin_apply_type) {
                    size_t i;
                    size_t n = jl_array_dim0(e->args)-1;
                    if (n==0 && f==jl_builtin_tuple) return (jl_value_t*)jl_emptytuple;
                    if (!allow_alloc)
                        return NULL;
                    jl_value_t **v;
                    JL_GC_PUSHARGS(v, n+1);
                    v[0] = f;
                    for (i = 0; i < n; i++) {
                        v[i+1] = static_eval(ctx, jl_exprarg(e, i+1), sparams, allow_alloc);
                        if (v[i+1] == NULL) {
                            JL_GC_POP();
                            return NULL;
                        }
                    }
                    size_t last_age = jl_get_ptls_states()->world_age;
                    // here we know we're calling specific builtin functions that work in world 1.
                    jl_get_ptls_states()->world_age = 1;
                    jl_value_t *result = jl_apply_with_saved_exception_state(v, n+1, 1);
                    jl_get_ptls_states()->world_age = last_age;
                    JL_GC_POP();
                    return result;
                }
            }
        }
        else if (e->head == static_parameter_sym) {
            size_t idx = jl_unbox_long(jl_exprarg(e, 0));
            if (idx <= jl_svec_len(ctx.linfo->sparam_vals)) {
                jl_value_t *e = jl_svecref(ctx.linfo->sparam_vals, idx - 1);
                if (jl_is_typevar(e))
                    return NULL;
                return e;
            }
        }
        return NULL;
    }
    return ex;
}

static bool slot_eq(jl_value_t *e, int sl)
{
    return jl_is_slot(e) && jl_slot_number(e)-1 == sl;
}

// --- code gen for intrinsic functions ---

#include "intrinsics.cpp"

// --- find volatile variables ---

// assigned in a try block and used outside that try block

static bool local_var_occurs(jl_value_t *e, int sl)
{
    if (slot_eq(e, sl)) {
        return true;
    }
    else if (jl_is_expr(e)) {
        jl_expr_t *ex = (jl_expr_t*)e;
        size_t alength = jl_array_dim0(ex->args);
        for(int i=0; i < (int)alength; i++) {
            if (local_var_occurs(jl_exprarg(ex,i),sl))
                return true;
        }
    }
    return false;
}

static std::set<int> assigned_in_try(jl_array_t *stmts, int s, long l, int *pend)
{
    std::set<int> av;
    size_t slength = jl_array_dim0(stmts);
    for(int i=s; i < (int)slength; i++) {
        jl_value_t *st = jl_array_ptr_ref(stmts,i);
        if (jl_is_expr(st)) {
            if (((jl_expr_t*)st)->head == assign_sym) {
                jl_value_t *ar = jl_exprarg(st, 0);
                if (jl_is_slot(ar)) {
                    av.insert(jl_slot_number(ar)-1);
                }
            }
        }
        if (jl_is_labelnode(st)) {
            if (jl_labelnode_label(st) == l) {
                *pend = i;
                break;
            }
        }
    }
    return av;
}

static void mark_volatile_vars(jl_array_t *stmts, std::vector<jl_varinfo_t> &slots)
{
    size_t slength = jl_array_dim0(stmts);
    for (int i = 0; i < (int)slength; i++) {
        jl_value_t *st = jl_array_ptr_ref(stmts, i);
        if (jl_is_expr(st)) {
            if (((jl_expr_t*)st)->head == enter_sym) {
                int last = (int)slength - 1;
                std::set<int> as =
                    assigned_in_try(stmts, i + 1,
                                    jl_unbox_long(jl_exprarg(st, 0)), &last);
                for (int j = 0; j < (int)slength; j++) {
                    if (j < i || j > last) {
                        std::set<int>::iterator it = as.begin();
                        for (; it != as.end(); it++) {
                            if (local_var_occurs(jl_array_ptr_ref(stmts, j), *it)) {
                                jl_varinfo_t &vi = slots[*it];
                                vi.isVolatile = true;
                            }
                        }
                    }
                }
            }
        }
    }
}

// --- use analysis ---

// a very simple, conservative use analysis
// to eagerly remove slot assignments that are never read from
static void simple_use_analysis(jl_codectx_t &ctx, jl_value_t *expr)
{
    if (jl_is_slot(expr)) {
        int i = jl_slot_number(expr) - 1;
        ctx.slots[i].used = true;
    }
    else if (jl_is_expr(expr)) {
        jl_expr_t *e = (jl_expr_t*)expr;
        size_t i;
        if (e->head == method_sym) {
            simple_use_analysis(ctx, jl_exprarg(e, 0));
            if (jl_expr_nargs(e) > 1) {
                simple_use_analysis(ctx, jl_exprarg(e, 1));
                simple_use_analysis(ctx, jl_exprarg(e, 2));
            }
        }
        else if (e->head == assign_sym) {
            // don't consider assignment LHS as a variable "use"
            simple_use_analysis(ctx, jl_exprarg(e, 1));
        }
        else if (e->head != line_sym) {
            size_t elen = jl_array_dim0(e->args);
            for (i = 0; i < elen; i++) {
                simple_use_analysis(ctx, jl_exprarg(e, i));
            }
        }
    }
}

// --- gc root utils ---

// ---- Get Element Pointer (GEP) instructions within the GC frame ----

// Emit a gc-root slot indicator
static Value *emit_local_root(jl_codectx_t &ctx, jl_varinfo_t *vi)
{
    Instruction *newroot = new AllocaInst(T_prjlvalue, 0, "gcroot", /*InsertBefore*/ctx.ptlsStates);
    if (vi) {
        vi->boxroot->replaceAllUsesWith(newroot);
        newroot->takeName(vi->boxroot);
        vi->boxroot->eraseFromParent();
        vi->boxroot = newroot;
    }

    return newroot;
}

static void jl_add_method_root(jl_codectx_t &ctx, jl_value_t *val)
{
    if (jl_is_concrete_type(val) || jl_is_bool(val) || jl_is_symbol(val) ||
            val == (jl_value_t*)jl_any_type || val == (jl_value_t*)jl_bottom_type)
        return;
    JL_GC_PUSH1(&val);
    if (ctx.roots == NULL) {
        ctx.roots = jl_alloc_vec_any(1);
        jl_array_ptr_set(ctx.roots, 0, val);
    }
    else {
        size_t rlen = jl_array_dim0(ctx.roots);
        for (size_t i = 0; i < rlen; i++) {
            if (jl_array_ptr_ref(ctx.roots,i) == val) {
                JL_GC_POP();
                return;
            }
        }
        jl_array_ptr_1d_push(ctx.roots, val);
    }
    JL_GC_POP();
}

// --- generating function calls ---

static jl_cgval_t emit_globalref(jl_codectx_t &ctx, jl_module_t *mod, jl_sym_t *name)
{
    jl_binding_t *bnd = NULL;
    Value *bp = global_binding_pointer(ctx, mod, name, &bnd, false);
    // TODO: refactor. this partially duplicates code in emit_var
    if (bnd && bnd->value != NULL) {
        if (bnd->constp) {
            return mark_julia_const(bnd->value);
        }
        return mark_julia_type(ctx, tbaa_decorate(tbaa_binding, ctx.builder.CreateLoad(bp)), true, (jl_value_t*)jl_any_type);
    }
    // todo: use type info to avoid undef check
    return emit_checked_var(ctx, bp, name, false, tbaa_binding);
}

static jl_cgval_t emit_getfield(jl_codectx_t &ctx, const jl_cgval_t &strct, jl_sym_t *name)
{
    if (strct.constant && jl_is_module(strct.constant))
        return emit_globalref(ctx, (jl_module_t*)strct.constant, name);

<<<<<<< HEAD
    jl_datatype_t *sty = (jl_datatype_t*)expr_type(expr, ctx);
    JL_GC_PUSH1(&sty);
    if (jl_is_type_type((jl_value_t*)sty) && jl_is_concrete_type(jl_tparam0(sty)))
        sty = (jl_datatype_t*)jl_typeof(jl_tparam0(sty));
    if (jl_is_structtype(sty) && sty != jl_module_type && sty->uid != 0 &&
        jl_is_concrete_type((jl_value_t*)sty)) {
=======
    jl_datatype_t *sty = (jl_datatype_t*)strct.typ;
    if (jl_is_type_type((jl_value_t*)sty) && jl_is_leaf_type(jl_tparam0(sty)))
        sty = (jl_datatype_t*)jl_typeof(jl_tparam0(sty));
    sty = (jl_datatype_t*)jl_unwrap_unionall((jl_value_t*)sty);
    if (jl_is_structtype(sty) && sty != jl_module_type && sty->layout) {
>>>>>>> fe09a7b5
        unsigned idx = jl_field_index(sty, name, 0);
        if (idx != (unsigned)-1) {
            return emit_getfield_knownidx(ctx, strct, idx, sty);
        }
    }
    // TODO: attempt better codegen for approximate types, if the types
    // and offsets of some fields are independent of parameters.

    // TODO: generic getfield func with more efficient calling convention
<<<<<<< HEAD
    jl_cgval_t arg1 = emit_expr(expr, ctx);
    jl_cgval_t arg2 = mark_julia_const((jl_value_t*)name);
    const jl_cgval_t* myargs_array[2] = {&arg1, &arg2};
    Value *myargs = make_jlcall(makeArrayRef(myargs_array), ctx);
#if JL_LLVM_VERSION >= 30700
    Value *result = builder.CreateCall(prepare_call(jlgetfield_func), {V_null, myargs,
                                        ConstantInt::get(T_int32,2)});
#else
    Value *result = builder.CreateCall3(prepare_call(jlgetfield_func), V_null, myargs,
                                        ConstantInt::get(T_int32,2));
#endif
    bool needsgcroot = true; // !arg1.isimmutable || !jl_is_concrete_type(arg1.typ) || !is_datatype_all_pointers((jl_datatype_t*)arg1.typ); // TODO: probably want this as a llvm pass
    jl_cgval_t ret = mark_julia_type(result, true, jl_any_type, ctx, needsgcroot); // (typ will be patched up by caller)
    return ret;
=======
    jl_cgval_t myargs_array[2] = {
        strct,
        mark_julia_const((jl_value_t*)name)
    };
    Value *result = emit_jlcall(ctx, jlgetfield_func, maybe_decay_untracked(V_null), myargs_array, 2);
    bool needsgcroot = true; // !arg1.isimmutable || !jl_is_leaf_type(arg1.typ) || !is_datatype_all_pointers((jl_datatype_t*)arg1.typ); // TODO: probably want this as a llvm pass
    return mark_julia_type(ctx, result, true, jl_any_type, needsgcroot);
>>>>>>> fe09a7b5
}

static Value *emit_bits_compare(jl_codectx_t &ctx, const jl_cgval_t &arg1, const jl_cgval_t &arg2)
{
    assert(jl_is_datatype(arg1.typ) && arg1.typ == arg2.typ);
    Type *at = julia_type_to_llvm(arg1.typ);

    if (at->isIntegerTy() || at->isPointerTy() || at->isFloatingPointTy()) {
        Type *at_int = INTT(at);
        Value *varg1 = emit_unbox(ctx, at_int, arg1, arg1.typ);
        Value *varg2 = emit_unbox(ctx, at_int, arg2, arg2.typ);
        return ctx.builder.CreateICmpEQ(varg1, varg2);
    }

    if (at->isVectorTy()) {
        jl_svec_t *types = ((jl_datatype_t*)arg1.typ)->types;
        Value *answer = ConstantInt::get(T_int1, 1);
        Value *varg1 = emit_unbox(ctx, at, arg1, arg1.typ);
        Value *varg2 = emit_unbox(ctx, at, arg2, arg2.typ);
        for (size_t i = 0, l = jl_svec_len(types); i < l; i++) {
            jl_value_t *fldty = jl_svecref(types, i);
            Value *subAns, *fld1, *fld2;
            fld1 = ctx.builder.CreateExtractElement(varg1, ConstantInt::get(T_int32, i)),
            fld2 = ctx.builder.CreateExtractElement(varg2, ConstantInt::get(T_int32, i)),
            subAns = emit_bits_compare(ctx,
                    mark_julia_type(ctx, fld1, false, fldty),
                    mark_julia_type(ctx, fld2, false, fldty));
            answer = ctx.builder.CreateAnd(answer, subAns);
        }
        return answer;
    }

    if (at->isAggregateType()) { // Struct or Array
        assert(arg1.ispointer() && arg2.ispointer());
        size_t sz = jl_datatype_size(arg1.typ);
        if (sz > 512 && !((jl_datatype_t*)arg1.typ)->layout->haspadding) {
            Value *answer = ctx.builder.CreateCall(prepare_call(memcmp_derived_func),
                            {
                            data_pointer(ctx, arg1, T_pint8),
                            data_pointer(ctx, arg2, T_pint8),
                            ConstantInt::get(T_size, sz)
                            });
            return ctx.builder.CreateICmpEQ(answer, ConstantInt::get(T_int32, 0));
        }
        else {
            Type *atp = at->getPointerTo();
            Value *varg1 = data_pointer(ctx, arg1, atp);
            Value *varg2 = data_pointer(ctx, arg2, atp);
            jl_svec_t *types = ((jl_datatype_t*)arg1.typ)->types;
            Value *answer = ConstantInt::get(T_int1, 1);
            for (size_t i = 0, l = jl_svec_len(types); i < l; i++) {
                jl_value_t *fldty = jl_svecref(types, i);
                Value *subAns, *fld1, *fld2;
                fld1 = ctx.builder.CreateConstGEP2_32(at, varg1, 0, i);
                fld2 = ctx.builder.CreateConstGEP2_32(at, varg2, 0, i);
                if (type_is_ghost(fld1->getType()->getPointerElementType()))
                    continue;
                subAns = emit_bits_compare(ctx,
                        mark_julia_slot(fld1, fldty, NULL, arg1.tbaa),
                        mark_julia_slot(fld2, fldty, NULL, arg2.tbaa));
                answer = ctx.builder.CreateAnd(answer, subAns);
            }
            return answer;
        }
    }
    assert(0 && "what is this llvm type?");
    abort();
}

// emit code for is (===).
static Value *emit_f_is(jl_codectx_t &ctx, const jl_cgval_t &arg1, const jl_cgval_t &arg2)
{
    jl_value_t *rt1 = arg1.typ, *rt2 = arg2.typ;
<<<<<<< HEAD
    bool isconcrete = jl_is_concrete_type(rt1) && jl_is_concrete_type(rt2);
    if (isconcrete && rt1 != rt2 && !jl_is_type_type(rt1) && !jl_is_type_type(rt2))
        // disjoint concrete types are never equal (quick test)
        return ConstantInt::get(T_int1, 0);
    bool ghost1 = arg1.isghost || (isconcrete && jl_is_datatype_singleton((jl_datatype_t*)rt1));
    bool ghost2 = arg2.isghost || (isconcrete && jl_is_datatype_singleton((jl_datatype_t*)rt2));
    if (ghost1 || ghost2) {
        // comparing singleton objects
        if (ghost1 && ghost2) {
            return ConstantInt::get(T_int1, rt1 == rt2);
        }
        // mark_gc_use isn't needed since we won't load this pointer
=======
    bool istypes = false;
    if (jl_subtype(rt1, (jl_value_t*)jl_type_type) ||
        jl_subtype(rt2, (jl_value_t*)jl_type_type)) {
        // need to use typeseq for datatypes
        istypes = true;
    }
    if (!istypes && jl_is_leaf_type(rt1) && jl_is_leaf_type(rt2) && rt1 != rt2)
        // disjoint concrete leaf types are never equal (quick test)
        return ConstantInt::get(T_int1, 0);

    if (arg1.isghost || arg2.isghost) {
        // comparing to a singleton object
        if (arg1.TIndex)
            return emit_isa(ctx, arg1, rt2, NULL).first; // rt2 is a singleton type
        if (arg2.TIndex)
            return emit_isa(ctx, arg2, rt1, NULL).first; // rt1 is a singleton type
        // rooting these values isn't needed since we won't load this pointer
>>>>>>> fe09a7b5
        // and we know at least one of them is a unique Singleton
        // which is already enough to ensure pointer uniqueness for this test
        // even if the other pointer managed to get garbage collected
        return ctx.builder.CreateICmpEQ(
            mark_callee_rooted(boxed(ctx, arg1, false)),
            mark_callee_rooted(boxed(ctx, arg2, false)));
    }

    if (jl_type_intersection(rt1, rt2) == (jl_value_t*)jl_bottom_type) // types are disjoint (exhaustive test)
        return ConstantInt::get(T_int1, 0);

<<<<<<< HEAD
    bool isbits = isconcrete && jl_isbits(rt1) && jl_types_equal(rt1, rt2);
=======
    bool isbits = jl_isbits(rt1) || jl_isbits(rt2);
>>>>>>> fe09a7b5
    if (isbits) { // whether this type is unique'd by value
        jl_value_t *typ = jl_isbits(rt1) ? rt1 : rt2;
        if (rt1 == rt2)
            return emit_bits_compare(ctx, arg1, arg2);
        Value *same_type = (typ == rt2) ? emit_isa(ctx, arg1, typ, NULL).first : emit_isa(ctx, arg2, typ, NULL).first;
        BasicBlock *currBB = ctx.builder.GetInsertBlock();
        BasicBlock *isaBB = BasicBlock::Create(jl_LLVMContext, "is", ctx.f);
        BasicBlock *postBB = BasicBlock::Create(jl_LLVMContext, "post_is", ctx.f);
        ctx.builder.CreateCondBr(same_type, isaBB, postBB);
        ctx.builder.SetInsertPoint(isaBB);
        Value *bitcmp = emit_bits_compare(ctx,
                jl_cgval_t(arg1, typ, NULL),
                jl_cgval_t(arg2, typ, NULL));
        ctx.builder.CreateBr(postBB);
        ctx.builder.SetInsertPoint(postBB);
        PHINode *cmp = ctx.builder.CreatePHI(T_int1, 2);
        cmp->addIncoming(ConstantInt::get(T_int1, 0), currBB);
        cmp->addIncoming(bitcmp, isaBB);
        return cmp;
    }

    int ptr_comparable = 0; // whether this type is unique'd by pointer
    if (rt1 == (jl_value_t*)jl_sym_type || rt2 == (jl_value_t*)jl_sym_type)
        ptr_comparable = 1;
    if (jl_is_mutable_datatype(rt1) || jl_is_mutable_datatype(rt2)) // excludes abstract types
        ptr_comparable = 1;
    if (istypes) // need to use typeseq for datatypes
        ptr_comparable = 0;
    if ((jl_is_type_type(rt1) && jl_is_concrete_type(jl_tparam0(rt1))) ||
        (jl_is_type_type(rt2) && jl_is_concrete_type(jl_tparam0(rt2)))) // can compare concrete types by pointer
        ptr_comparable = 1;
    if ((rt1 == (jl_value_t*)jl_string_type && rt2 == (jl_value_t*)jl_string_type) ||
        (rt1 == (jl_value_t*)jl_simplevector_type && rt2 == (jl_value_t*)jl_simplevector_type))
        ptr_comparable = 0; // technically mutable, but compared by contents
    if (ptr_comparable) {
        Value *varg1 = arg1.constant ? literal_pointer_val(ctx, arg1.constant) : arg1.V;
        Value *varg2 = arg2.constant ? literal_pointer_val(ctx, arg2.constant) : arg2.V;
        assert(varg1 && varg2 && (arg1.isboxed || arg1.TIndex) && (arg2.isboxed || arg2.TIndex) &&
                "Only boxed types are valid for pointer comparison.");
        return ctx.builder.CreateICmpEQ(decay_derived(varg1),
                                        decay_derived(varg2));
    }

    JL_FEAT_REQUIRE(ctx, runtime);
    Value *varg1 = mark_callee_rooted(boxed(ctx, arg1));
    Value *varg2 = mark_callee_rooted(boxed(ctx, arg2, false)); // potentially unrooted!
    return ctx.builder.CreateTrunc(ctx.builder.CreateCall(prepare_call(jlegal_func), {varg1, varg2}), T_int1);
}

static bool emit_builtin_call(jl_codectx_t &ctx, jl_cgval_t *ret, jl_value_t *f,
                              const jl_cgval_t *argv, size_t nargs, jl_value_t *rt,
                              jl_expr_t *ex)
// returns true if the call has been handled
{
    if (f == jl_builtin_is && nargs == 2) {
        // emit values
        const jl_cgval_t &v1 = argv[1];
        const jl_cgval_t &v2 = argv[2];
        // handle simple static expressions with no side-effects
        if (v1.constant) {
            if (v2.constant) {
                *ret = mark_julia_type(ctx, ConstantInt::get(T_int8, jl_egal(v1.constant, v2.constant)), false, jl_bool_type);
                return true;
            }
        }
        // emit comparison test
        Value *ans = emit_f_is(ctx, v1, v2);
        *ret = mark_julia_type(ctx, ctx.builder.CreateZExt(ans, T_int8), false, jl_bool_type);
        return true;
    }

    else if (f == jl_builtin_typeof && nargs == 1) {
        *ret = emit_typeof(ctx, argv[1]);
        return true;
    }

    else if (f == jl_builtin_typeassert && nargs == 2) {
        const jl_cgval_t &arg = argv[1];
        const jl_cgval_t &ty = argv[2];
        if (jl_is_type_type(ty.typ) && !jl_has_free_typevars(ty.typ)) {
            jl_value_t *tp0 = jl_tparam0(ty.typ);
            emit_typecheck(ctx, arg, tp0, "typeassert");
            *ret = arg;
            return true;
        }
        if (jl_subtype(ty.typ, (jl_value_t*)jl_type_type)) {
            Value *rt_arg = boxed(ctx, arg);
            Value *rt_ty = boxed(ctx, ty);
            JL_FEAT_REQUIRE(ctx, runtime);
            ctx.builder.CreateCall(prepare_call(jltypeassert_func), {rt_arg, rt_ty});
            *ret = arg;
            return true;
        }
    }

    else if (f == jl_builtin_isa && nargs == 2) {
        const jl_cgval_t &arg = argv[1];
        const jl_cgval_t &ty = argv[2];
        if (jl_is_type_type(ty.typ) && !jl_has_free_typevars(ty.typ)) {
            jl_value_t *tp0 = jl_tparam0(ty.typ);
            Value *isa_result = emit_isa(ctx, arg, tp0, NULL).first;
            if (isa_result->getType() == T_int1)
                isa_result = ctx.builder.CreateZExt(isa_result, T_int8);
            *ret = mark_julia_type(ctx, isa_result, false, jl_bool_type);
            return true;
        }
    }

    else if (f == jl_builtin_issubtype && nargs == 2) {
        const jl_cgval_t &ta = argv[1];
        const jl_cgval_t &tb = argv[2];
        if (jl_is_type_type(ta.typ) && !jl_has_free_typevars(ta.typ) &&
            jl_is_type_type(tb.typ) && !jl_has_free_typevars(tb.typ)) {
            int issub = jl_subtype(jl_tparam0(ta.typ), jl_tparam0(tb.typ));
            *ret = mark_julia_type(ctx, ConstantInt::get(T_int8, issub), false, jl_bool_type);
            return true;
        }
    }

    else if (f == jl_builtin__apply && nargs == 2 && ctx.vaSlot > 0) {
        // turn Core._apply(f, Tuple) ==> f(Tuple...) using the jlcall calling convention if Tuple is the vaStack allocation
        if (LoadInst *load = dyn_cast_or_null<LoadInst>(argv[2].V)) {
            if (load->getPointerOperand() == ctx.slots[ctx.vaSlot].boxroot) {
                Value *theF = maybe_decay_untracked(boxed(ctx, argv[1]));
                Value *nva = emit_n_varargs(ctx);
#ifdef _P64
                nva = ctx.builder.CreateTrunc(nva, T_int32);
#endif
                Value *theArgs = ctx.builder.CreateGEP(ctx.argArray, ConstantInt::get(T_size, ctx.nReqArgs));
                JL_FEAT_REQUIRE(ctx, runtime);
                Value *r = ctx.builder.CreateCall(prepare_call(jlapply2va_func), { theF, theArgs, nva });
                *ret = mark_julia_type(ctx, r, true, jl_any_type);
                return true;
            }
        }
    }

    else if (f == jl_builtin_tuple) {
        if (nargs == 0) {
            *ret = ghostValue(jl_emptytuple_type);
            return true;
        }
<<<<<<< HEAD
        if (ctx->source->inferred) {
            rt1 = expr_type(expr, ctx);
            if (jl_is_tuple_type(rt1) && jl_is_concrete_type(rt1) && nargs == jl_datatype_nfields(rt1)) {
                *ret = emit_new_struct(rt1, nargs+1, args, ctx);
                JL_GC_POP();
                return true;
            }
=======
        if (jl_is_tuple_type(rt) && jl_is_leaf_type(rt) && nargs == jl_datatype_nfields(rt)) {
            *ret = emit_new_struct(ctx, rt, nargs + 1, argv);
            return true;
>>>>>>> fe09a7b5
        }
    }

    else if (f == jl_builtin_throw && nargs == 1) {
        Value *arg1 = boxed(ctx, argv[1], false); // rooted by throw
        raise_exception(ctx, arg1);
        *ret = jl_cgval_t();
        return true;
    }

    else if (f == jl_builtin_arraysize && nargs == 2) {
        const jl_cgval_t &ary = argv[1];
        const jl_cgval_t &idx = argv[2];
        jl_value_t *aty = jl_unwrap_unionall(ary.typ);
        if (jl_is_array_type(aty) && idx.typ == (jl_value_t*)jl_long_type) {
            jl_value_t *ndp = jl_tparam1(aty);
            if (jl_is_long(ndp)) {
                size_t ndims = jl_unbox_long(ndp);
                if (idx.constant) {
                    uint32_t idx_const = (uint32_t)jl_unbox_long(idx.constant);
                    if (idx_const > 0 && idx_const <= ndims) {
                        jl_value_t *ary_ex = jl_exprarg(ex, 1);
                        *ret = mark_julia_type(ctx, emit_arraysize(ctx, ary, ary_ex, idx_const), false, jl_long_type);
                        return true;
                    }
                    else if (idx_const > ndims) {
                        *ret = mark_julia_type(ctx, ConstantInt::get(T_size, 1), false, jl_long_type);
                        return true;
                    }
                }
                else {
                    Value *idx_dyn = emit_unbox(ctx, T_size, idx, (jl_value_t*)jl_long_type);
                    error_unless(ctx, ctx.builder.CreateICmpSGT(idx_dyn, ConstantInt::get(T_size, 0)),
                                 "arraysize: dimension out of range");
                    BasicBlock *outBB = BasicBlock::Create(jl_LLVMContext, "outofrange", ctx.f);
                    BasicBlock *inBB = BasicBlock::Create(jl_LLVMContext, "inrange");
                    BasicBlock *ansBB = BasicBlock::Create(jl_LLVMContext, "arraysize");
                    ctx.builder.CreateCondBr(ctx.builder.CreateICmpSLE(idx_dyn,
                                ConstantInt::get(T_size, ndims)),
                            inBB, outBB);
                    ctx.builder.SetInsertPoint(outBB);
                    Value *v_one = ConstantInt::get(T_size, 1);
                    ctx.builder.CreateBr(ansBB);
                    ctx.f->getBasicBlockList().push_back(inBB);
                    ctx.builder.SetInsertPoint(inBB);
                    Value *v_sz = emit_arraysize(ctx, ary, idx_dyn);
                    ctx.builder.CreateBr(ansBB);
                    ctx.f->getBasicBlockList().push_back(ansBB);
                    ctx.builder.SetInsertPoint(ansBB);
                    PHINode *result = ctx.builder.CreatePHI(T_size, 2);
                    result->addIncoming(v_one, outBB);
                    result->addIncoming(v_sz, inBB);
                    *ret = mark_julia_type(ctx, result, false, jl_long_type);
                    return true;
                }
            }
        }
    }

    else if (f == jl_builtin_arrayref && nargs >= 2) {
        const jl_cgval_t &ary = argv[1];
        bool indexes_ok = true;
        for (size_t i = 2; i <= nargs; i++) {
            if (argv[i].typ != (jl_value_t*)jl_long_type) {
                indexes_ok = false;
                break;
            }
        }
        jl_value_t *aty_dt = jl_unwrap_unionall(ary.typ);
        if (jl_is_array_type(aty_dt) && indexes_ok) {
            jl_value_t *ety = jl_tparam0(aty_dt);
            jl_value_t *ndp = jl_tparam1(aty_dt);
            if (!jl_has_free_typevars(ety) && (jl_is_long(ndp) || nargs == 2)) {
                jl_value_t *ary_ex = jl_exprarg(ex, 1);
                if (!jl_array_store_unboxed(ety))
                    ety = (jl_value_t*)jl_any_type;
                ssize_t nd = jl_is_long(ndp) ? jl_unbox_long(ndp) : -1;
                Value *idx = emit_array_nd_index(ctx, ary, ary_ex, nd, &argv[2], nargs - 1);
                if (jl_array_store_unboxed(ety) && jl_datatype_size(ety) == 0) {
                    assert(jl_is_datatype(ety));
                    assert(((jl_datatype_t*)ety)->instance != NULL);
                    *ret = ghostValue(ety);
                }
                else {
                    *ret = typed_load(ctx, emit_arrayptr(ctx, ary, ary_ex), idx, ety,
                        jl_array_store_unboxed(ety) ? tbaa_arraybuf : tbaa_ptrarraybuf);
                }
                return true;
            }
        }
    }

    else if (f == jl_builtin_arrayset && nargs >= 3) {
        const jl_cgval_t &ary = argv[1];
        const jl_cgval_t &val = argv[2];
        bool indexes_ok = true;
        for (size_t i = 3; i <= nargs; i++) {
            if (argv[i].typ != (jl_value_t*)jl_long_type) {
                indexes_ok = false;
                break;
            }
        }
        jl_value_t *aty_dt = jl_unwrap_unionall(ary.typ);
        if (jl_is_array_type(aty_dt) && indexes_ok) {
            jl_value_t *ety = jl_tparam0(aty_dt);
            jl_value_t *ndp = jl_tparam1(aty_dt);
            if (!jl_has_free_typevars(ety) && (jl_is_long(ndp) || nargs == 3)) {
                if (jl_subtype(val.typ, ety)) { // TODO: probably should just convert this to a type-assert
                    bool isboxed = !jl_array_store_unboxed(ety);
                    if (isboxed)
                        ety = (jl_value_t*)jl_any_type;
                    jl_value_t *ary_ex = jl_exprarg(ex, 1);
                    ssize_t nd = jl_is_long(ndp) ? jl_unbox_long(ndp) : -1;
                    Value *idx = emit_array_nd_index(ctx, ary, ary_ex, nd, &argv[3], nargs - 2);
                    if (!isboxed && jl_datatype_size(ety) == 0) {
                        assert(jl_is_datatype(ety));
                    }
                    else {
                        PHINode *data_owner = NULL; // owner object against which the write barrier must check
                        if (isboxed) { // if not boxed we don't need a write barrier
                            assert(ary.isboxed);
                            Value *aryv = maybe_decay_untracked(boxed(ctx, ary));
                            Value *flags = emit_arrayflags(ctx, ary);
                            // the owner of the data is ary itself except if ary->how == 3
                            flags = ctx.builder.CreateAnd(flags, 3);
                            Value *is_owned = ctx.builder.CreateICmpEQ(flags, ConstantInt::get(T_int16, 3));
                            BasicBlock *curBB = ctx.builder.GetInsertBlock();
                            BasicBlock *ownedBB = BasicBlock::Create(jl_LLVMContext, "array_owned", ctx.f);
                            BasicBlock *mergeBB = BasicBlock::Create(jl_LLVMContext, "merge_own", ctx.f);
                            ctx.builder.CreateCondBr(is_owned, ownedBB, mergeBB);
                            ctx.builder.SetInsertPoint(ownedBB);
                            // load owner pointer
                            Value *own_ptr;
                            if (jl_is_long(ndp)) {
                                own_ptr = tbaa_decorate(tbaa_const, ctx.builder.CreateLoad(
                                    emit_bitcast(ctx,
                                        ctx.builder.CreateConstGEP1_32(
                                            emit_bitcast(ctx, decay_derived(aryv), T_pint8),
                                            jl_array_data_owner_offset(nd)),
                                        T_pprjlvalue)));
                            }
                            else {
                                own_ptr = ctx.builder.CreateCall(
                                    prepare_call(jlarray_data_owner_func),
                                    {aryv});
                            }
                            ctx.builder.CreateBr(mergeBB);
                            ctx.builder.SetInsertPoint(mergeBB);
                            data_owner = ctx.builder.CreatePHI(T_prjlvalue, 2);
                            data_owner->addIncoming(aryv, curBB);
                            data_owner->addIncoming(own_ptr, ownedBB);
                        }
                        typed_store(ctx,
                                    emit_arrayptr(ctx, ary, ary_ex, isboxed),
                                    idx, val, ety,
                                    !isboxed ? tbaa_arraybuf : tbaa_ptrarraybuf,
                                    data_owner, 0,
                                    false); // don't need to root the box if we had to make one since it's being stored in the array immediatly
                    }
                    *ret = ary;
                    return true;
                }
            }
        }
    }

    else if (f == jl_builtin_getfield && nargs == 2) {
        const jl_cgval_t &obj = argv[1];
        const jl_cgval_t &fld = argv[2];
        if (fld.constant && fld.typ == (jl_value_t*)jl_symbol_type) {
            *ret = emit_getfield(ctx, argv[1], (jl_sym_t*)fld.constant);
            return true;
        }

<<<<<<< HEAD
        if (fldt == (jl_value_t*)jl_long_type && jl_is_concrete_type((jl_value_t*)stt)) {
            if ((jl_is_structtype(stt) || jl_is_tuple_type(stt)) && !jl_subtype((jl_value_t*)jl_module_type, (jl_value_t*)stt)) {
                size_t nfields = jl_datatype_nfields(stt);
                jl_cgval_t strct = emit_expr(args[1], ctx);
                // integer index
                size_t idx;
                if (jl_is_long(args[2]) && (idx=jl_unbox_long(args[2])-1) < nfields) {
                    // known index
                    *ret = emit_getfield_knownidx(strct, idx, stt, ctx);
                    JL_GC_POP();
                    return true;
=======
        if (fld.typ == (jl_value_t*)jl_long_type) {
            if (ctx.vaSlot > 0) {
                // optimize VA tuple
                if (LoadInst *load = dyn_cast_or_null<LoadInst>(obj.V)) {
                    if (load->getPointerOperand() == ctx.slots[ctx.vaSlot].boxroot) {
                        Value *valen = emit_n_varargs(ctx);
                        jl_cgval_t va_ary( // fake instantiation of a cgval, in order to call emit_bounds_check
                                ctx.builder.CreateGEP(ctx.argArray, ConstantInt::get(T_size, ctx.nReqArgs)),
                                NULL, false, NULL, NULL);
                        Value *idx = emit_unbox(ctx, T_size, fld, (jl_value_t*)jl_long_type);
                        idx = emit_bounds_check(ctx, va_ary, NULL, idx, valen);
                        idx = ctx.builder.CreateAdd(idx, ConstantInt::get(T_size, ctx.nReqArgs));
                        Value *v = tbaa_decorate(tbaa_value, ctx.builder.CreateLoad(ctx.builder.CreateGEP(ctx.argArray, idx)));
                        *ret = mark_julia_type(ctx, v, /*boxed*/ true, jl_any_type, /*needsgcroot*/ false);
                        return true;
                    }
>>>>>>> fe09a7b5
                }
            }

            jl_datatype_t *utt = (jl_datatype_t*)jl_unwrap_unionall(obj.typ);
            if (jl_is_datatype(utt) && utt->layout) {
                if ((jl_is_structtype(utt) || jl_is_tuple_type(utt)) && !jl_subtype((jl_value_t*)jl_module_type, obj.typ)) {
                    size_t nfields = jl_datatype_nfields(utt);
                    // integer index
                    size_t idx;
                    if (fld.constant && (idx = jl_unbox_long(fld.constant) - 1) < nfields) {
                        // known index
                        *ret = emit_getfield_knownidx(ctx, obj, idx, utt);
                        return true;
                    }
                    else {
                        // unknown index
                        Value *vidx = emit_unbox(ctx, T_size, fld, (jl_value_t*)jl_long_type);
                        if (emit_getfield_unknownidx(ctx, ret, obj, vidx, utt)) {
                            return true;
                        }
                    }
                }
            }
            else {
                if (jl_is_tuple_type(utt) && is_tupletype_homogeneous(utt->types, true)) {
                    // For tuples, we can emit code even if we don't know the exact
                    // type (e.g. because we don't know the length). This is possible
                    // as long as we know that all elements are of the same (leaf) type.
                    if (obj.ispointer()) {
                        // Determine which was the type that was homogenous
                        jl_value_t *jt = jl_tparam0(utt);
                        if (jl_is_vararg_type(jt))
                            jt = jl_unwrap_vararg(jt);
                        Value *vidx = emit_unbox(ctx, T_size, fld, (jl_value_t*)jl_long_type);
                        // This is not necessary for correctness, but allows to omit
                        // the extra code for getting the length of the tuple
                        if (!bounds_check_enabled(ctx)) {
                            vidx = ctx.builder.CreateSub(vidx, ConstantInt::get(T_size, 1));
                        } else {
                            vidx = emit_bounds_check(ctx, obj, (jl_value_t*)obj.typ, vidx,
                                emit_datatype_nfields(ctx, emit_typeof_boxed(ctx, obj)));
                        }
                        Value *ptr = data_pointer(ctx, obj);
                        *ret = typed_load(ctx, ptr, vidx, jt, obj.tbaa, false);
                        return true;
                    }
                }
            }
        }
    }

    else if (f == jl_builtin_setfield && nargs == 3) {
        const jl_cgval_t &obj = argv[1];
        const jl_cgval_t &fld = argv[2];
        const jl_cgval_t &val = argv[3];

        jl_datatype_t *uty = (jl_datatype_t*)jl_unwrap_unionall(obj.typ);
        if (jl_is_structtype(uty) && uty != jl_module_type && uty->layout) {
            size_t idx = (size_t)-1;
            if (fld.constant && fld.typ == (jl_value_t*)jl_symbol_type) {
                idx = jl_field_index(uty, (jl_sym_t*)fld.constant, 0);
            }
            else if (fld.constant && fld.typ == (jl_value_t*)jl_long_type) {
                ssize_t i = jl_unbox_long(fld.constant);
                if (i > 0 && i <= jl_datatype_nfields(uty))
                    idx = i - 1;
            }
            if (idx != (size_t)-1) {
<<<<<<< HEAD
                jl_value_t *ft = jl_svecref(sty->types, idx);
                jl_value_t *rhst = expr_type(args[3], ctx);
                rt2 = rhst;
                if (jl_is_concrete_type((jl_value_t*)sty) && jl_subtype(rhst, ft)) {
=======
                jl_value_t *ft = jl_svecref(uty->types, idx);
                if (jl_subtype(val.typ, ft)) {
>>>>>>> fe09a7b5
                    // TODO: attempt better codegen for approximate types
                    emit_setfield(ctx, uty, obj, idx, val, true, true);
                    *ret = val;
                    return true;
                }
            }
        }
    }

    else if (f == jl_builtin_nfields && nargs == 1) {
        const jl_cgval_t &obj = argv[1];
        if (ctx.vaSlot > 0) {
            // optimize VA tuple
            if (LoadInst *load = dyn_cast_or_null<LoadInst>(obj.V)) {
                if (load->getPointerOperand() == ctx.slots[ctx.vaSlot].boxroot) {
                    *ret = mark_julia_type(ctx, emit_n_varargs(ctx), false, jl_long_type);
                    return true;
                }
            }
        }
<<<<<<< HEAD
        jl_value_t *aty = expr_type(args[1], ctx); rt1 = aty;
        if (jl_is_type_type(aty)) {
            jl_value_t *tp0 = jl_tparam0(aty);
            if (jl_is_concrete_type(tp0)) {
                emit_expr(args[1], ctx);
                assert(jl_is_datatype(tp0));
                *ret = mark_julia_type(ConstantInt::get(T_size, jl_datatype_nfields(tp0)), false, jl_long_type, ctx);
                JL_GC_POP();
                return true;
            }
        }
        else if (jl_is_concrete_type(aty)) {
            jl_cgval_t arg1 = emit_expr(args[1], ctx);
=======
        if (jl_is_type_type(obj.typ)) {
            jl_value_t *tp0 = jl_tparam0(obj.typ);
            if (jl_is_leaf_type(tp0)) {
                *ret = mark_julia_type(ctx, ConstantInt::get(T_size, jl_datatype_nfields(tp0)), false, jl_long_type);
                return true;
            }
        }
        else if (jl_is_leaf_type(obj.typ) || obj.constant) {
>>>>>>> fe09a7b5
            Value *sz;
            if (obj.constant) {
                if (jl_typeof(obj.constant) == (jl_value_t*)jl_datatype_type)
                    sz = ConstantInt::get(T_size, jl_datatype_nfields(obj.constant));
                else
                    sz = ConstantInt::get(T_size, jl_datatype_nfields(obj.typ));
            }
            else if (obj.typ == (jl_value_t*)jl_datatype_type) {
                sz = emit_datatype_nfields(ctx, boxed(ctx, obj));
            }
            else {
                assert(jl_is_datatype(obj.typ));
                sz = ConstantInt::get(T_size, jl_datatype_nfields(obj.typ));
            }
            *ret = mark_julia_type(ctx, sz, false, jl_long_type);
            return true;
        }
    }

    else if (f == jl_builtin_fieldtype && nargs == 2) {
        const jl_cgval_t &typ = argv[1];
        const jl_cgval_t &fld = argv[2];
        if ((jl_is_type_type(typ.typ) && jl_is_leaf_type(jl_tparam0(typ.typ))) ||
                (typ.constant && jl_is_datatype(typ.constant)) ||
                typ.typ == (jl_value_t*)jl_datatype_type) {
            if (fld.typ == (jl_value_t*)jl_long_type) {
                assert(typ.isboxed);
                Value *tyv = boxed(ctx, typ);
                Value *types_svec = emit_datatype_types(ctx, tyv);
                Value *types_len = emit_datatype_nfields(ctx, tyv);
                Value *idx = emit_unbox(ctx, T_size, fld, (jl_value_t*)jl_long_type);
                emit_bounds_check(ctx, typ, (jl_value_t*)jl_datatype_type, idx, types_len);
                Value *fieldtyp_p = ctx.builder.CreateGEP(decay_derived(emit_bitcast(ctx, types_svec, T_pprjlvalue)), idx);
                Value *fieldtyp = tbaa_decorate(tbaa_const, ctx.builder.CreateLoad(fieldtyp_p));
                *ret = mark_julia_type(ctx, fieldtyp, true, (jl_value_t*)jl_type_type);
                return true;
            }
        }
    }

    else if (f == jl_builtin_sizeof && nargs == 1) {
        const jl_cgval_t &obj = argv[1];
        jl_datatype_t *sty = (jl_datatype_t*)jl_unwrap_unionall(obj.typ);
        assert(jl_string_type->mutabl);
        if (sty == jl_string_type || sty == jl_simplevector_type) {
            // String and SimpleVector's length fields have the same layout
            auto ptr = emit_bitcast(ctx, boxed(ctx, obj), T_psize);
            Value *len = tbaa_decorate(tbaa_mutab, ctx.builder.CreateLoad(ptr));
            if (sty == jl_simplevector_type) {
                len = ctx.builder.CreateMul(len, ConstantInt::get(T_size, sizeof(void*)));
                len = ctx.builder.CreateAdd(len, ConstantInt::get(T_size, sizeof(void*)));
            }
            *ret = mark_julia_type(ctx, len, false, jl_long_type);
            return true;
        }
<<<<<<< HEAD
        if (jl_is_datatype(sty) && sty != (jl_value_t*)jl_symbol_type &&
            ((jl_datatype_t*)sty)->name != jl_array_typename &&
            sty != (jl_value_t*)jl_simplevector_type && sty != (jl_value_t*)jl_string_type &&
            // exclude DataType, since each DataType has its own size, not sizeof(DataType).
            // this is issue #8798
            sty != (jl_value_t*)jl_datatype_type) {
            if (jl_is_concrete_type(sty) ||
                (((jl_datatype_t*)sty)->name->names == jl_emptysvec && jl_datatype_size(sty) > 0)) {
                *ret = mark_julia_type(ConstantInt::get(T_size, jl_datatype_size(sty)), false, jl_long_type, ctx);
                JL_GC_POP();
=======
        else if (jl_is_datatype(sty) && sty->name == jl_array_typename) {
            jl_value_t *ary_ex = jl_exprarg(ex, 1);
            auto len = emit_arraylen(ctx, obj, ary_ex);
            jl_value_t *ety = jl_tparam0(sty);
            Value *elsize;
            if (!jl_has_free_typevars(ety)) {
                if (!jl_array_store_unboxed(ety)) {
                    elsize = ConstantInt::get(T_size, sizeof(void*));
                }
                else {
                    elsize = ConstantInt::get(T_size, jl_datatype_size(ety));
                }
            }
            else {
                elsize = ctx.builder.CreateZExt(emit_arrayelsize(ctx, obj), T_size);
            }
            *ret = mark_julia_type(ctx, ctx.builder.CreateMul(len, elsize), false, jl_long_type);
            return true;
        }
        if (jl_is_type_type((jl_value_t*)sty) && !jl_is_typevar(jl_tparam0(sty))) {
            sty = (jl_datatype_t*)jl_tparam0(sty);
        }
        if (jl_is_datatype(sty) && sty != jl_symbol_type &&
                sty->name != jl_array_typename &&
                sty != jl_simplevector_type && sty != jl_string_type &&
                // exclude DataType, since each DataType has its own size, not sizeof(DataType).
                // this is issue #8798
                sty != jl_datatype_type) {
            if (jl_is_leaf_type((jl_value_t*)sty) ||
                    (jl_field_names(sty) == jl_emptysvec && jl_datatype_size(sty) > 0)) {
                *ret = mark_julia_type(ctx, ConstantInt::get(T_size, jl_datatype_size(sty)), false, jl_long_type);
>>>>>>> fe09a7b5
                return true;
            }
        }
    }

<<<<<<< HEAD
    else if (f==jl_builtin_apply_type && nargs > 0) {
        size_t i;
        if (ctx->linfo->def == NULL) {
            // don't bother codegen constant-folding for toplevel
            JL_GC_POP();
            return false;
        }
        for (i=1; i <= nargs; i++) {
            if (!is_constant(args[i], ctx))
                break;
        }
        if (i > nargs) {
            jl_value_t *ty = static_eval(expr, ctx, true, true);
            if (ty!=NULL && jl_is_concrete_type(ty)) {
                if (jl_has_free_typevars(ty)) {
                    // add root for types not cached. issue #7065
                    jl_add_method_root(ctx, ty);
                }
=======
    else if (f == jl_builtin_apply_type && nargs > 0) {
        if (jl_is_method(ctx.linfo->def.method)) {
            // don't bother codegen constant-folding for toplevel.
            jl_value_t *ty = static_apply_type(ctx, argv, nargs + 1);
            if (ty != NULL) {
                jl_add_method_root(ctx, ty);
>>>>>>> fe09a7b5
                *ret = mark_julia_const(ty);
                return true;
            }
        }
    }

    else if (f == jl_builtin_isdefined && nargs == 2) {
<<<<<<< HEAD
        jl_datatype_t *stt = (jl_datatype_t*)expr_type(args[1], ctx);
        if (!jl_is_concrete_type((jl_value_t*)stt) || jl_is_array_type(stt) ||
            stt == jl_module_type) {
            JL_GC_POP();
=======
        const jl_cgval_t &obj = argv[1];
        const jl_cgval_t &fld = argv[2];
        jl_datatype_t *stt = (jl_datatype_t*)obj.typ;
        if (!jl_is_leaf_type((jl_value_t*)stt) || jl_is_array_type(stt) ||
            stt == jl_module_type) { // TODO: use ->layout here instead of leaf_type
>>>>>>> fe09a7b5
            return false;
        }
        assert(jl_is_datatype(stt));

        ssize_t fieldidx = -1;
        if (fld.constant && fld.typ == (jl_value_t*)jl_symbol_type) {
            jl_sym_t *sym = (jl_sym_t*)fld.constant;
            fieldidx = jl_field_index(stt, sym, 0);
        }
        else if (fld.constant && fld.typ == (jl_value_t*)jl_long_type) {
            fieldidx = jl_unbox_long(fld.constant) - 1;
        }
        else {
            return false;
        }
        if (fieldidx < 0 || fieldidx >= jl_datatype_nfields(stt)) {
            *ret = mark_julia_const(jl_false);
        }
        else if (!jl_field_isptr(stt, fieldidx) || fieldidx < stt->ninitialized) {
            *ret = mark_julia_const(jl_true);
        }
        else {
            size_t offs = jl_field_offset(stt, fieldidx);
            Value *ptr = data_pointer(ctx, obj, T_pint8);
            Value *llvm_idx = ConstantInt::get(T_size, offs);
            Value *addr = ctx.builder.CreateGEP(ptr, llvm_idx);
            Value *fldv = tbaa_decorate(obj.tbaa, ctx.builder.CreateLoad(emit_bitcast(ctx, addr, T_ppjlvalue)));
            Value *isdef = ctx.builder.CreateICmpNE(fldv, V_null);
            *ret = mark_julia_type(ctx, isdef, false, jl_bool_type);
        }
        return true;
    }
    return false;
}

static Value *emit_jlcall(jl_codectx_t &ctx, Value *theFptr, Value *theF,
                          jl_cgval_t *argv, size_t nargs)
{
    // emit arguments
    SmallVector<Value*, 3> theArgs;
    if (theF)
        theArgs.push_back(theF);
    for (size_t i = 0; i < nargs; i++) {
        Value *arg = maybe_decay_untracked(boxed(ctx, argv[i], false));
        theArgs.push_back(arg);
    }
    SmallVector<Type *, 3> argsT;
    for (size_t i = 0; i < nargs + (theF != nullptr); i++) {
        argsT.push_back(T_prjlvalue);
    }
    FunctionType *FTy = FunctionType::get(T_prjlvalue, argsT, false);
    CallInst *result = ctx.builder.CreateCall(FTy,
        ctx.builder.CreateBitCast(prepare_call(theFptr), FTy->getPointerTo()),
        theArgs);
    if (theF)
        result->setCallingConv(JLCALL_F_CC);
    else
        result->setCallingConv(JLCALL_CC);
    return result;
}


static jl_cgval_t emit_call_function_object(jl_method_instance_t *li, jl_llvm_functions_t decls,
                                            jl_cgval_t *argv, size_t nargs, jl_value_t *inferred_retty, jl_codectx_t &ctx)
{
    if (decls.specFunctionObject != NULL) {
        // emit specialized call site
        jl_value_t *jlretty = li->rettype;
        jl_returninfo_t returninfo = get_specsig_function(jl_Module, decls.specFunctionObject, li->specTypes, jlretty);
        FunctionType *cft = returninfo.decl->getFunctionType();

        size_t nfargs = cft->getNumParams();
        Value **argvals = (Value**)alloca(nfargs * sizeof(Value*));
        unsigned idx = 0;
        AllocaInst *result;
        switch (returninfo.cc) {
        case jl_returninfo_t::Boxed:
        case jl_returninfo_t::Register:
        case jl_returninfo_t::Ghosts:
            break;
        case jl_returninfo_t::SRet:
            result = emit_static_alloca(ctx, cft->getParamType(0)->getContainedType(0));
            argvals[idx] = decay_derived(result);
            idx++;
            break;
        case jl_returninfo_t::Union:
            result = emit_static_alloca(ctx, ArrayType::get(T_int8, returninfo.union_bytes));
            if (returninfo.union_align > 1)
                result->setAlignment(returninfo.union_align);
            argvals[idx] = result;
            idx++;
            break;
        }

        for (size_t i = 0; i < nargs; i++) {
            jl_value_t *jt = jl_nth_slot_type(li->specTypes, i);
            bool isboxed;
            Type *et = julia_type_to_llvm(jt, &isboxed);
            if (type_is_ghost(et))
                continue;
            assert(idx < nfargs);
            Type *at = cft->getParamType(idx);
            const jl_cgval_t &arg = argv[i];
            if (isboxed) {
                assert(at == T_prjlvalue && (et == T_pjlvalue || et == T_prjlvalue));
                argvals[idx] = maybe_decay_untracked(boxed(ctx, arg));
            }
            else if (et->isAggregateType()) {
                // can lazy load on demand, no copy needed
                assert(at == PointerType::get(et, AddressSpace::Derived));
                assert(arg.ispointer());
                argvals[idx] = decay_derived(data_pointer(ctx, arg, at));
            }
            else {
                assert(at == et);
                argvals[idx] = emit_unbox(ctx, et, arg, jt);
            }
            idx++;
        }
        assert(idx == nfargs);
        CallInst *call = ctx.builder.CreateCall(returninfo.decl, ArrayRef<Value*>(&argvals[0], nfargs));
        call->setAttributes(returninfo.decl->getAttributes());

        jl_cgval_t retval;
        switch (returninfo.cc) {
            case jl_returninfo_t::Boxed:
                retval = mark_julia_type(ctx, call, true, inferred_retty);
                break;
            case jl_returninfo_t::Register:
                retval = mark_julia_type(ctx, call, false, jlretty);
                break;
            case jl_returninfo_t::SRet:
                retval = mark_julia_slot(result, jlretty, NULL, tbaa_stack);
                break;
            case jl_returninfo_t::Union: {
                Value *box = ctx.builder.CreateExtractValue(call, 0);
                Value *tindex = ctx.builder.CreateExtractValue(call, 1);
                Value *derived = ctx.builder.CreateSelect(
                    ctx.builder.CreateICmpEQ(
                            ctx.builder.CreateAnd(tindex, ConstantInt::get(T_int8, 0x80)),
                            ConstantInt::get(T_int8, 0)),
                    decay_derived(ctx.builder.CreateBitCast(argvals[0], T_pjlvalue)),
                    decay_derived(box)
                );
                retval = mark_julia_slot(derived,
                                         jlretty,
                                         tindex,
                                         tbaa_stack);
                // root this, if the return value was a box (tindex & 0x80) != 0
                retval.gcroot = emit_local_root(ctx);
                ctx.builder.CreateStore(box, retval.gcroot);
                break;
            }
            case jl_returninfo_t::Ghosts:
                retval = mark_julia_slot(NULL, jlretty, call, tbaa_stack);
                break;
        }
        // see if inference has a different / better type for the call than the lambda
        if (inferred_retty != retval.typ)
            retval = update_julia_type(ctx, retval, inferred_retty);
        return retval;
    }
    Value *theFptr = jl_Module->getOrInsertFunction(decls.functionObject, jl_func_sig);
    Value *ret = emit_jlcall(ctx, theFptr, boxed(ctx, argv[0]), &argv[1], nargs - 1);
    return mark_julia_type(ctx, ret, true, inferred_retty);
}

static jl_cgval_t emit_invoke(jl_codectx_t &ctx, jl_expr_t *ex)
{
    jl_value_t **args = (jl_value_t**)jl_array_data(ex->args);
    size_t arglen = jl_array_dim0(ex->args);
    size_t nargs = arglen - 1;
    jl_value_t *rt = ex->etype;
    assert(arglen >= 2);

    jl_cgval_t lival = emit_expr(ctx, args[0]);
    jl_cgval_t *argv = (jl_cgval_t*)alloca(sizeof(jl_cgval_t) * nargs);
    for (size_t i = 0; i < nargs; ++i) {
        argv[i] = emit_expr(ctx, args[i + 1]);
    }

    if (lival.constant) {
        jl_method_instance_t *li = (jl_method_instance_t*)lival.constant;
        assert(jl_is_method_instance(li));
        jl_llvm_functions_t decls = jl_compile_linfo(&li, NULL, ctx.world, ctx.params);
        if (li->jlcall_api == 2) {
            assert(li->inferred_const);
            return mark_julia_const(li->inferred_const);
        }
        if (decls.functionObject) {
            int jlcall_api = jl_jlcall_api(decls.functionObject);
            if (jlcall_api == 1) {
                jl_cgval_t result = emit_call_function_object(li, decls, argv, nargs, rt, ctx);
                if (result.typ == jl_bottom_type)
                    CreateTrap(ctx.builder);
                return result;
            }
        }
    }
    JL_FEAT_REQUIRE(ctx, runtime);
    jl_cgval_t result = mark_julia_type(ctx,
            emit_jlcall(
                ctx,
                prepare_call(jlinvoke_func),
                boxed(ctx, lival, false),
                argv, nargs),
            true,
            rt);
    if (result.typ == jl_bottom_type)
        CreateTrap(ctx.builder);
    return result;
}

static jl_cgval_t emit_call(jl_codectx_t &ctx, jl_expr_t *ex)
{
    jl_value_t **args = (jl_value_t**)jl_array_data(ex->args);
    size_t nargs = jl_array_dim0(ex->args);
    assert(nargs >= 1);
    jl_value_t *rt = ex->etype;
    jl_cgval_t f = emit_expr(ctx, args[0]);

    if (f.constant && jl_typeis(f.constant, jl_intrinsic_type)) {
        return emit_intrinsic(ctx, (intrinsic)*(uint32_t*)jl_data_ptr(f.constant), args, nargs - 1);
    }

    jl_cgval_t *argv = (jl_cgval_t*)alloca(sizeof(jl_cgval_t) * nargs);
    argv[0] = f;
    for (size_t i = 1; i < nargs; ++i) {
        argv[i] = emit_expr(ctx, args[i]);
        if (argv[i].typ == jl_bottom_type)
            return jl_cgval_t(); // anything past here is unreachable
    }

    if (f.constant && jl_isa(f.constant, (jl_value_t*)jl_builtin_type)) {
        jl_cgval_t result;
        bool handled = emit_builtin_call(ctx, &result, f.constant, argv, nargs - 1, rt, ex);
        if (handled) {
            return result;
        }
    }

    // special case for known builtin not handled by emit_builtin_call
    if (f.constant && jl_isa(f.constant, (jl_value_t*)jl_builtin_type)) {
        std::map<jl_fptr_t, Function*>::iterator it = builtin_func_map.find(jl_get_builtin_fptr(f.constant));
        if (it != builtin_func_map.end()) {
            Value *theFptr = it->second;
            Value *ret = emit_jlcall(ctx, theFptr, maybe_decay_untracked(V_null), &argv[1], nargs - 1);
            return mark_julia_type(ctx, ret, true, rt);
        }
    }

    if (!JL_FEAT_TEST(ctx, runtime)) {
        char* name = NULL;
        if (jl_is_symbol(args[0]))
            name = jl_symbol_name((jl_sym_t*)args[0]);
        if (jl_is_globalref(args[0]))
            name = jl_symbol_name(jl_globalref_name(args[0]));
        jl_errorf("generic call to %s requires the runtime language feature",
                  name ? name : "<unknown>");
    }

    // emit function and arguments
    Value *callval = emit_jlcall(ctx, jlapplygeneric_func, nullptr, argv, nargs);
    return mark_julia_type(ctx, callval, true, rt);
}

// --- accessing and assigning variables ---

static void undef_var_error_ifnot(jl_codectx_t &ctx, Value *ok, jl_sym_t *name)
{
    BasicBlock *err = BasicBlock::Create(jl_LLVMContext, "err", ctx.f);
    BasicBlock *ifok = BasicBlock::Create(jl_LLVMContext, "ok");
    ctx.builder.CreateCondBr(ok, ifok, err);
    ctx.builder.SetInsertPoint(err);
    ctx.builder.CreateCall(prepare_call(jlundefvarerror_func),
        mark_callee_rooted(literal_pointer_val(ctx, (jl_value_t*)name)));
    ctx.builder.CreateUnreachable();
    ctx.f->getBasicBlockList().push_back(ifok);
    ctx.builder.SetInsertPoint(ifok);
}

// returns a jl_ppvalue_t location for the global variable m.s
// if the reference currently bound or assign == true,
//   pbnd will also be assigned with the binding address
static Value *global_binding_pointer(jl_codectx_t &ctx, jl_module_t *m, jl_sym_t *s,
                                     jl_binding_t **pbnd, bool assign)
{
    jl_binding_t *b = NULL;
    if (assign) {
        b = jl_get_binding_wr(m, s);
        assert(b != NULL);
    }
    else {
        b = jl_get_binding(m, s);
        if (b == NULL) {
            // var not found. switch to delayed lookup.
            JL_FEAT_REQUIRE(ctx, runtime);
            std::stringstream name;
            name << "delayedvar" << globalUnique++;
            Constant *initnul = V_null;
            GlobalVariable *bindinggv = new GlobalVariable(*ctx.f->getParent(), T_pjlvalue,
                    false, GlobalVariable::InternalLinkage,
                    initnul, name.str());
            Value *cachedval = ctx.builder.CreateLoad(bindinggv);
            BasicBlock *have_val = BasicBlock::Create(jl_LLVMContext, "found"),
                *not_found = BasicBlock::Create(jl_LLVMContext, "notfound");
            BasicBlock *currentbb = ctx.builder.GetInsertBlock();
            ctx.builder.CreateCondBr(ctx.builder.CreateICmpNE(cachedval, initnul), have_val, not_found);
            ctx.f->getBasicBlockList().push_back(not_found);
            ctx.builder.SetInsertPoint(not_found);
            Value *bval = ctx.builder.CreateCall(prepare_call(jlgetbindingorerror_func),
                                              {maybe_decay_untracked(literal_pointer_val(ctx, (jl_value_t*)m)),
                                              literal_pointer_val(ctx, (jl_value_t*)s)});
            ctx.builder.CreateStore(bval, bindinggv);
            ctx.builder.CreateBr(have_val);
            ctx.f->getBasicBlockList().push_back(have_val);
            ctx.builder.SetInsertPoint(have_val);
            PHINode *p = ctx.builder.CreatePHI(T_pjlvalue, 2);
            p->addIncoming(cachedval, currentbb);
            p->addIncoming(bval, not_found);
            return julia_binding_gv(ctx, emit_bitcast(ctx, p, T_pprjlvalue));
        }
        if (b->deprecated)
            cg_bdw(ctx, b);
    }
    if (pbnd)
        *pbnd = b;
    return julia_binding_gv(ctx, b);
}

static jl_cgval_t emit_checked_var(jl_codectx_t &ctx, Value *bp, jl_sym_t *name, bool isvol, MDNode *tbaa)
{
    assert(bp->getType() == T_pprjlvalue);
    Instruction *v = ctx.builder.CreateLoad(bp, isvol);
    if (tbaa)
        tbaa_decorate(tbaa, v);
    undef_var_error_ifnot(ctx, ctx.builder.CreateICmpNE(v, maybe_decay_untracked(V_null)), name);
    return mark_julia_type(ctx, v, true, jl_any_type);
}

static jl_cgval_t emit_sparam(jl_codectx_t &ctx, size_t i)
{
    if (jl_svec_len(ctx.linfo->sparam_vals) > 0) {
        jl_value_t *e = jl_svecref(ctx.linfo->sparam_vals, i);
        if (!jl_is_typevar(e)) {
            return mark_julia_const(e);
        }
    }
    assert(ctx.spvals_ptr != NULL);
    Value *bp = ctx.builder.CreateConstInBoundsGEP1_32(
            T_prjlvalue,
            ctx.spvals_ptr,
            i + sizeof(jl_svec_t) / sizeof(jl_value_t*));
    return mark_julia_type(ctx, tbaa_decorate(tbaa_const, ctx.builder.CreateLoad(bp)), true, jl_any_type, false);
}

static jl_cgval_t emit_global(jl_codectx_t &ctx, jl_sym_t *sym)
{
    jl_binding_t *jbp = NULL;
    Value *bp = global_binding_pointer(ctx, ctx.module, sym, &jbp, false);
    assert(bp != NULL);
    if (jbp && jbp->value != NULL) {
        if (jbp->constp)
            return mark_julia_const(jbp->value);
        // double-check that a global variable is actually defined. this
        // can be a problem in parallel when a definition is missing on
        // one machine.
        return mark_julia_type(ctx, tbaa_decorate(tbaa_binding, ctx.builder.CreateLoad(bp)), true, jl_any_type);
    }
    return emit_checked_var(ctx, bp, sym, false, tbaa_binding);
}

static jl_cgval_t emit_isdefined(jl_codectx_t &ctx, jl_value_t *sym)
{
    Value *isnull;
    if (jl_is_slot(sym)) {
        size_t sl = jl_slot_number(sym) - 1;
        jl_varinfo_t &vi = ctx.slots[sl];
        if (!vi.usedUndef)
            return mark_julia_const(jl_true);
        if (vi.boxroot == NULL || vi.pTIndex != NULL) {
            assert(vi.defFlag);
            isnull = ctx.builder.CreateLoad(vi.defFlag, vi.isVolatile);
        }
        if (vi.boxroot != NULL) {
            Value *boxed = ctx.builder.CreateLoad(vi.boxroot, vi.isVolatile);
            Value *box_isnull = ctx.builder.CreateICmpNE(boxed, maybe_decay_untracked(V_null));
            if (vi.pTIndex) {
                // value is either boxed in the stack slot, or unboxed in value
                // as indicated by testing (pTIndex & 0x80)
                Value *tindex = ctx.builder.CreateLoad(vi.pTIndex, vi.isVolatile);
                Value *load_unbox = ctx.builder.CreateICmpEQ(
                            ctx.builder.CreateAnd(tindex, ConstantInt::get(T_int8, 0x80)),
                            ConstantInt::get(T_int8, 0));
                isnull = ctx.builder.CreateSelect(load_unbox, isnull, box_isnull);
            }
            else {
                isnull = box_isnull;
            }
        }
    }
    else if (jl_is_expr(sym)) {
        assert(((jl_expr_t*)sym)->head == static_parameter_sym && "malformed isdefined expression");
        size_t i = jl_unbox_long(jl_exprarg(sym, 0)) - 1;
        (void)i;
        return mark_julia_const(jl_true);
    }
    else {
        jl_module_t *modu;
        jl_sym_t *name;
        if (jl_is_globalref(sym)) {
            modu = jl_globalref_mod(sym);
            name = jl_globalref_name(sym);
        }
        else {
            assert(jl_is_symbol(sym) && "malformed isdefined expression");
            modu = ctx.module;
            name = (jl_sym_t*)sym;
        }
        jl_binding_t *bnd = jl_get_binding(modu, name);
        if (bnd) {
            if (bnd->value != NULL)
                return mark_julia_const(jl_true);
            Value *bp = julia_binding_gv(ctx, bnd);
            Instruction *v = ctx.builder.CreateLoad(bp);
            tbaa_decorate(tbaa_binding, v);
            isnull = ctx.builder.CreateICmpNE(v, V_null);
        }
        else {
            Value *v = ctx.builder.CreateCall(prepare_call(jlboundp_func), {
                    literal_pointer_val(ctx, (jl_value_t*)modu),
                    literal_pointer_val(ctx, (jl_value_t*)name)
                });
            isnull = ctx.builder.CreateICmpNE(v, ConstantInt::get(T_int32, 0));
        }
    }
    return mark_julia_type(ctx, isnull, false, jl_bool_type);
}

static jl_cgval_t emit_local(jl_codectx_t &ctx, jl_value_t *slotload)
{
    size_t sl = jl_slot_number(slotload) - 1;
    jl_varinfo_t &vi = ctx.slots[sl];
    assert(!(ctx.vaStack && (int)sl == ctx.vaSlot && "error in escape analysis"));
    jl_sym_t *sym = slot_symbol(ctx, sl);
    jl_value_t *typ;
    if (jl_typeis(slotload, jl_typedslot_type)) {
        // use the better type from inference for this load
        typ = jl_typedslot_get_type(slotload);
        if (jl_is_typevar(typ))
            typ = ((jl_tvar_t*)typ)->ub;
    }
    else {
        // use the static type of the slot
        typ = vi.value.typ;
    }

    jl_cgval_t v;
    Value *isnull = NULL;
    if (vi.boxroot == NULL || vi.pTIndex != NULL) {
        if (!vi.isVolatile || vi.value.constant || !vi.value.V) {
            v = vi.value;
            if (vi.pTIndex)
                v.TIndex = ctx.builder.CreateLoad(vi.pTIndex);
        }
        else {
            // copy value to a non-volatile location
            AllocaInst *volatile_slot = cast<AllocaInst>(vi.value.V);
            Type *T = volatile_slot->getAllocatedType();
            assert(!volatile_slot->isArrayAllocation() && "variables not expected to be VLA");
            AllocaInst *slot = emit_static_alloca(ctx, T);
            // TODO: emit memcpy instead
            Value *unbox = ctx.builder.CreateLoad(vi.value.V, /*volatile*/true);
            ctx.builder.CreateStore(unbox, slot);
            Value *tindex = NULL;
            if (vi.pTIndex)
                tindex = ctx.builder.CreateLoad(vi.pTIndex, /*volatile*/true);
            v = mark_julia_slot(slot, vi.value.typ, tindex, tbaa_stack);
        }
        if (vi.boxroot == NULL)
            v = update_julia_type(ctx, v, typ);
        if (vi.usedUndef) {
            assert(vi.defFlag);
            isnull = ctx.builder.CreateLoad(vi.defFlag, vi.isVolatile);
        }
    }
    if (vi.boxroot != NULL) {
        Value *boxed = ctx.builder.CreateLoad(vi.boxroot, vi.isVolatile);
        Value *box_isnull;
        v.gcroot = vi.boxroot;
        if (vi.usedUndef)
            box_isnull = ctx.builder.CreateICmpNE(boxed, maybe_decay_untracked(V_null));
        if (vi.pTIndex) {
            // value is either boxed in the stack slot, or unboxed in value
            // as indicated by testing (pTIndex & 0x80)
            Value *load_unbox = ctx.builder.CreateICmpEQ(
                        ctx.builder.CreateAnd(v.TIndex, ConstantInt::get(T_int8, 0x80)),
                        ConstantInt::get(T_int8, 0));
            if (vi.usedUndef)
                isnull = ctx.builder.CreateSelect(load_unbox, isnull, box_isnull);
            if (v.V) { // v.V will be null if it is a union of all ghost values
                boxed = decay_derived(boxed);
                v.V = ctx.builder.CreateSelect(load_unbox, emit_bitcast(ctx,
                    decay_derived(v.V), boxed->getType()), boxed);
            } else
                v.V = boxed;
            v = update_julia_type(ctx, v, typ);
        }
        else {
            v = mark_julia_type(ctx, boxed, true, typ,
                                /*gc-root*/!vi.isArgument); // if an argument, doesn't need an additional root
            if (vi.usedUndef)
                isnull = box_isnull;
        }
    }
    if (isnull)
        undef_var_error_ifnot(ctx, isnull, sym);
    return v;
}


static void union_alloca_type(jl_uniontype_t *ut,
        bool &allunbox, size_t &nbytes, size_t &align, size_t &min_align)
{
    nbytes = 0;
    align = 0;
    min_align = MAX_ALIGN;
    // compute the size of the union alloca that could hold this type
    unsigned counter = 0;
    allunbox = for_each_uniontype_small(
            [&](unsigned idx, jl_datatype_t *jt) {
                if (!jl_is_datatype_singleton(jt)) {
                    size_t nb1 = jl_datatype_size(jt);
                    size_t align1 = jl_datatype_align(jt);
                    if (nb1 > nbytes)
                        nbytes = nb1;
                    if (align1 > align)
                        align = align1;
                    if (align1 < min_align)
                        min_align = align1;
                }
            },
            (jl_value_t*)ut,
            counter);
}

static Value *try_emit_union_alloca(jl_codectx_t &ctx, jl_uniontype_t *ut, bool &allunbox, size_t &min_align)
{
    size_t nbytes, align;
    union_alloca_type(ut, allunbox, nbytes, align, min_align);
    if (nbytes > 0) {
        // at least some of the values can live on the stack
        // try to pick an Integer type size such that SROA will emit reasonable code
        Type *AT = ArrayType::get(IntegerType::get(jl_LLVMContext, 8 * min_align), (nbytes + min_align - 1) / min_align);
        AllocaInst *lv = emit_static_alloca(ctx, AT);
        if (align > 1)
            lv->setAlignment(align);
        return lv;
    }
    return NULL;
}

static Value *compute_box_tindex(jl_codectx_t &ctx, Value *datatype, jl_value_t *supertype, jl_value_t *ut)
{
    Value *tindex = ConstantInt::get(T_int8, 0);
    unsigned counter = 0;
    for_each_uniontype_small(
            [&](unsigned idx, jl_datatype_t *jt) {
                if (jl_subtype((jl_value_t*)jt, supertype)) {
                    Value *cmp = ctx.builder.CreateICmpEQ(maybe_decay_untracked(literal_pointer_val(ctx, (jl_value_t*)jt)), datatype);
                    tindex = ctx.builder.CreateSelect(cmp, ConstantInt::get(T_int8, idx), tindex);
                }
            },
            ut,
            counter);
    return tindex;
}

// get the runtime tindex value
static Value *compute_tindex_unboxed(jl_codectx_t &ctx, const jl_cgval_t &val, jl_value_t *typ)
{
    if (val.constant)
        return ConstantInt::get(T_int8, get_box_tindex((jl_datatype_t*)jl_typeof(val.constant), typ));
    if (val.isboxed)
        return compute_box_tindex(ctx, emit_typeof_boxed(ctx, val), val.typ, typ);
    assert(val.TIndex);
    return ctx.builder.CreateAnd(val.TIndex, ConstantInt::get(T_int8, 0x7f));
}

static void emit_assignment(jl_codectx_t &ctx, jl_value_t *l, jl_value_t *r)
{
    if (jl_is_ssavalue(l)) {
        ssize_t idx = ((jl_ssavalue_t*)l)->id;
        assert(idx >= 0);
        assert(!ctx.ssavalue_assigned.at(idx));
        jl_cgval_t slot = emit_expr(ctx, r); // slot could be a jl_value_t (unboxed) or jl_value_t* (ispointer)
        if (slot.isboxed || slot.TIndex) {
            // see if inference suggested a different type for the ssavalue than the expression
            // e.g. sometimes the information is inconsistent after inlining getfield on a Tuple
            jl_value_t *ssavalue_types = (jl_value_t*)ctx.source->ssavaluetypes;
            if (jl_is_array(ssavalue_types)) {
                jl_value_t *declType = jl_array_ptr_ref(ssavalue_types, idx);
                if (declType != slot.typ) {
                    slot = update_julia_type(ctx, slot, declType);
                }
            }
        }
        if (!slot.isboxed && !slot.isimmutable) {
            // emit a copy of values stored in mutable slots
            Value *dest;
            jl_value_t *jt = slot.typ;
            if (jl_is_uniontype(jt)) {
                assert(slot.TIndex && "Unboxed union must have a type-index.");
                bool allunbox;
                size_t min_align;
                dest = try_emit_union_alloca(ctx, ((jl_uniontype_t*)jt), allunbox, min_align);
                Value *isboxed = NULL;
                if (slot.ispointer() && slot.V != NULL && !isa<AllocaInst>(slot.V)) {
                    isboxed = ctx.builder.CreateICmpNE(
                            ctx.builder.CreateAnd(slot.TIndex, ConstantInt::get(T_int8, 0x80)),
                            ConstantInt::get(T_int8, 0));
                }
                if (dest)
                    emit_unionmove(ctx, dest, slot, isboxed, false, NULL);
                Value *gcroot = NULL;
                if (isboxed) {
                    Value *box;
                    if (slot.gcroot) {
                        gcroot = emit_local_root(ctx);
                        // This might load the wrong object in general, but if it gets selected, below,
                        // we know that it was in fact the one we wanted.
                        box = ctx.builder.CreateLoad(slot.gcroot);
                    } else {
                        gcroot = emit_static_alloca(ctx, T_pjlvalue);
                        box = V_null;
                    }
                    ctx.builder.CreateStore(box, gcroot);
                    if (dest) // might be all ghost values
                        dest = ctx.builder.CreateSelect(isboxed,
                            decay_derived(box),
                            emit_bitcast(ctx, decay_derived(dest), box->getType()));
                    else
                        dest = box;
                }
                else {
                    assert(allunbox && "Failed to allocate correct union-type storage.");
                }
                slot = mark_julia_slot(dest, slot.typ, slot.TIndex, tbaa_stack);
                slot.gcroot = gcroot;
            }
            else {
                bool isboxed;
                Type *vtype = julia_type_to_llvm(slot.typ, &isboxed);
                assert(!isboxed);
                dest = emit_static_alloca(ctx, vtype);
                emit_unbox(ctx, vtype, slot, slot.typ, dest);
                slot = mark_julia_slot(dest, slot.typ, NULL, tbaa_stack);
            }
        }
        ctx.SAvalues.at(idx) = slot; // now SAvalues[idx] contains the SAvalue
        ctx.ssavalue_assigned.at(idx) = true;
        return;
    }

    jl_sym_t *s = NULL;
    jl_binding_t *bnd = NULL;
    Value *bp = NULL;
    if (jl_is_symbol(l))
        s = (jl_sym_t*)l;
    else if (jl_is_globalref(l))
        bp = global_binding_pointer(ctx, jl_globalref_mod(l), jl_globalref_name(l), &bnd, true); // now bp != NULL
    else
        assert(jl_is_slot(l));
    if (bp == NULL && s != NULL)
        bp = global_binding_pointer(ctx, ctx.module, s, &bnd, true);
    if (bp != NULL) { // it's a global
        JL_FEAT_REQUIRE(ctx, runtime);
        assert(bnd);
        Value *rval = mark_callee_rooted(boxed(ctx, emit_expr(ctx, r), false)); // no root needed since this is about to be assigned to a global
        ctx.builder.CreateCall(prepare_call(jlcheckassign_func),
                           { literal_pointer_val(ctx, bnd),
                             rval });
        // Global variable. Does not need debug info because the debugger knows about
        // its memory location.
        return;
    }

    int sl = jl_slot_number(l) - 1;
    // it's a local variable
    jl_varinfo_t &vi = ctx.slots[sl];
    jl_cgval_t rval_info = emit_expr(ctx, r);
    if (!vi.used)
        return;

    bool needs_root = false;
    if ((!vi.isSA && rval_info.gcroot) || !rval_info.isboxed)
        // rval needed a gcroot, so lval will need one too
        needs_root = true;

    // convert rval-type to lval-type
    jl_value_t *slot_type = vi.value.typ;
    rval_info = convert_julia_type(ctx, rval_info, slot_type, /*needs-root*/true);
    if (rval_info.typ == jl_bottom_type)
        return;

    // add info to arrayvar list
    if (rval_info.isboxed) {
        // check isboxed in case rval isn't the right type (for example, on a dead branch),
        // so we don't try to assign it to the arrayvar info
        jl_arrayvar_t *av = arrayvar_for(ctx, l);
        if (av != NULL)
            assign_arrayvar(ctx, *av, rval_info);
    }

    // compute / store tindex info
    if (vi.pTIndex) {
        Value *tindex;
        if (rval_info.TIndex) {
            tindex = rval_info.TIndex;
            if (!vi.boxroot)
                tindex = ctx.builder.CreateAnd(tindex, ConstantInt::get(T_int8, 0x7f));
        }
        else {
            assert(rval_info.isboxed || rval_info.constant);
            tindex = compute_tindex_unboxed(ctx, rval_info, vi.value.typ);
            if (vi.boxroot)
                tindex = ctx.builder.CreateOr(tindex, ConstantInt::get(T_int8, 0x80));
            if (!vi.boxroot)
                rval_info.TIndex = tindex;
        }
        ctx.builder.CreateStore(tindex, vi.pTIndex, vi.isVolatile);
    }

    // store boxed variables
    Value *isboxed = NULL;
    if (vi.boxroot) {
        if (isa<AllocaInst>(vi.boxroot) && needs_root)
            emit_local_root(ctx, &vi); // promote variable slot to a gcroot
        Value *rval;
        if (vi.pTIndex && rval_info.TIndex) {
            ctx.builder.CreateStore(rval_info.TIndex, vi.pTIndex, vi.isVolatile);
            isboxed = ctx.builder.CreateICmpNE(
                    ctx.builder.CreateAnd(rval_info.TIndex, ConstantInt::get(T_int8, 0x80)),
                    ConstantInt::get(T_int8, 0));
            rval = maybe_decay_untracked(V_null);
            if (rval_info.ispointer() && rval_info.V != NULL && !isa<AllocaInst>(rval_info.V) &&
                !(isa<Constant>(isboxed) && cast<ConstantInt>(isboxed)->isZero())) // might be all ghost values or otherwise definitely not boxed
                rval = ctx.builder.CreateLoad(rval_info.gcroot);
            assert(!vi.value.constant);
        }
        else {
            assert(!vi.pTIndex || rval_info.isboxed || rval_info.constant);
            rval = maybe_decay_untracked(boxed(ctx, rval_info, false));
        }
        ctx.builder.CreateStore(maybe_decay_untracked(rval), vi.boxroot, vi.isVolatile);
    }

    // store unboxed variables
    if (!vi.boxroot || (vi.pTIndex && rval_info.TIndex)) {
        if (vi.usedUndef)
            store_def_flag(ctx, vi, true);

        if (!vi.value.constant) { // check that this is not a virtual store
            assert(vi.value.ispointer() || (vi.pTIndex && vi.value.V == NULL));
            // store value
            if (vi.value.V == NULL) {
                // all ghost values in destination - nothing to copy or store
            }
            else if (rval_info.constant || !rval_info.ispointer()) {
                if (rval_info.isghost) {
                    // all ghost values in source - nothing to copy or store
                }
                else {
                    if (rval_info.typ != vi.value.typ && !vi.pTIndex && !rval_info.TIndex) {
                        // isbits cast-on-assignment is invalid. this branch should be dead-code.
                        CreateTrap(ctx.builder);
                    }
                    else {
                        Value *dest = vi.value.V;
                        if (vi.pTIndex)
                            ctx.builder.CreateStore(UndefValue::get(cast<AllocaInst>(vi.value.V)->getAllocatedType()), vi.value.V);
                        Type *store_ty = julia_type_to_llvm(rval_info.constant ? jl_typeof(rval_info.constant) : rval_info.typ);
                        Type *dest_ty = store_ty->getPointerTo();
                        if (dest_ty != dest->getType())
                            dest = emit_bitcast(ctx, dest, dest_ty);
                        tbaa_decorate(tbaa_stack, ctx.builder.CreateStore(
                                          emit_unbox(ctx, store_ty, rval_info, rval_info.typ),
                                          dest,
                                          vi.isVolatile));
                    }
                }
            }
            else {
                MDNode *tbaa = rval_info.tbaa;
                // the memcpy intrinsic does not allow to specify different alias tags
                // for the load part (x.tbaa) and the store part (tbaa_stack).
                // since the tbaa lattice has to be a tree we have unfortunately
                // x.tbaa ∪ tbaa_stack = tbaa_root if x.tbaa != tbaa_stack
                if (tbaa != tbaa_stack)
                    tbaa = NULL;
                if (vi.pTIndex == NULL) {
                    assert(jl_is_leaf_type(vi.value.typ));
                    Value *copy_bytes = ConstantInt::get(T_int32, jl_datatype_size(vi.value.typ));
                    ctx.builder.CreateMemCpy(vi.value.V,
                                         data_pointer(ctx, rval_info, T_pint8),
                                         copy_bytes,
                                         jl_datatype_align(rval_info.typ),
                                         vi.isVolatile,
                                         tbaa);
                }
                else {
                    emit_unionmove(ctx, vi.value.V, rval_info, isboxed, vi.isVolatile, tbaa);
                }
            }
        }
        else {
            assert(vi.pTIndex == NULL);
        }
    }
}

// --- convert expression to code ---

static Value *emit_condition(jl_codectx_t &ctx, const jl_cgval_t &condV, const std::string &msg)
{
    bool isbool = (condV.typ == (jl_value_t*)jl_bool_type);
    if (!isbool) {
        if (condV.TIndex) {
            // check whether this might be bool
            isbool = jl_subtype((jl_value_t*)jl_bool_type, condV.typ);
        }
        emit_typecheck(ctx, condV, (jl_value_t*)jl_bool_type, msg);
    }
    if (isbool) {
        Value *cond = emit_unbox(ctx, T_int8, condV, (jl_value_t*)jl_bool_type);
        assert(cond->getType() == T_int8);
        return ctx.builder.CreateXor(ctx.builder.CreateTrunc(cond, T_int1), ConstantInt::get(T_int1, 1));
    }
    if (condV.isboxed) {
        return ctx.builder.CreateICmpEQ(boxed(ctx, condV),
            maybe_decay_untracked(literal_pointer_val(ctx, jl_false)));
    }
    // not a boolean
    return ConstantInt::get(T_int1, 0); // TODO: replace with Undef
}

static Value *emit_condition(jl_codectx_t &ctx, jl_value_t *cond, const std::string &msg)
{
    return emit_condition(ctx, emit_expr(ctx, cond), msg);
}

static void emit_stmtpos(jl_codectx_t &ctx, jl_value_t *expr)
{
    if (jl_is_ssavalue(expr))
        return; // value not used, no point in attempting codegen for it
    if (jl_is_linenode(expr))
        return;
    if (jl_is_slot(expr)) {
        size_t sl = jl_slot_number(expr) - 1;
        jl_varinfo_t &vi = ctx.slots[sl];
        if (vi.usedUndef)
            (void)emit_expr(ctx, expr);
        return;
    }
    if (jl_is_newvarnode(expr)) {
        jl_value_t *var = jl_fieldref(expr, 0);
        assert(jl_is_slot(var));
        jl_varinfo_t &vi = ctx.slots[jl_slot_number(var)-1];
        if (vi.usedUndef) {
            // create a new uninitialized variable
            Value *lv = vi.boxroot;
            if (lv != NULL)
                ctx.builder.CreateStore(maybe_decay_untracked(V_null), lv);
            if (lv == NULL || vi.pTIndex != NULL)
                store_def_flag(ctx, vi, false);
        }
        return;
    }
    if (!jl_is_expr(expr)) {
        (void)emit_expr(ctx, expr);
        return;
    }
    jl_expr_t *ex = (jl_expr_t*)expr;
    jl_value_t **args = (jl_value_t**)jl_array_data(ex->args);
    jl_sym_t *head = ex->head;
    if (head == line_sym || head == meta_sym || head == boundscheck_sym ||
        head == inbounds_sym) {
        // some expression types are metadata and can be ignored
        // in statement position
        return;
    }
    else if (head == leave_sym) {
        assert(jl_is_long(args[0]));
        JL_FEAT_REQUIRE(ctx, runtime);
        ctx.builder.CreateCall(prepare_call(jlleave_func),
                           ConstantInt::get(T_int32, jl_unbox_long(args[0])));
    }
    else {
        if (!jl_is_method(ctx.linfo->def.method)) {
            // TODO: inference is invalid if this has an effect
            Value *world = ctx.builder.CreateLoad(prepare_global(jlgetworld_global));
            ctx.builder.CreateStore(world, ctx.world_age_field);
        }
        (void)emit_expr(ctx, expr);
    }
}

static jl_cgval_t emit_expr(jl_codectx_t &ctx, jl_value_t *expr)
{
    if (jl_is_symbol(expr)) {
        jl_sym_t *sym = (jl_sym_t*)expr;
        return emit_global(ctx, sym);
    }
    if (jl_is_slot(expr)) {
        return emit_local(ctx, expr);
    }
    if (jl_is_ssavalue(expr)) {
        ssize_t idx = ((jl_ssavalue_t*)expr)->id;
        assert(idx >= 0);
        if (!ctx.ssavalue_assigned.at(idx)) {
            ctx.ssavalue_assigned.at(idx) = true; // (assignment, not comparison test)
            return jl_cgval_t(); // dead code branch
        }
        else {
            return ctx.SAvalues.at(idx); // at this point, SAvalues[idx] actually contains the SAvalue
        }
    }
    if (jl_is_globalref(expr)) {
        return emit_globalref(ctx, jl_globalref_mod(expr), jl_globalref_name(expr));
    }
    if (jl_is_labelnode(expr)) {
        jl_error("LabelNode in value position");
    }
    if (jl_is_linenode(expr)) {
        jl_error("LineNumberNode in value position");
    }
    if (jl_is_gotonode(expr)) {
        jl_error("GotoNode in value position");
    }
    if (!jl_is_expr(expr)) {
        int needroot = true;
        if (jl_is_quotenode(expr)) {
            expr = jl_fieldref(expr,0);
        }
        // numeric literals
        if (jl_is_int32(expr)) {
            int32_t val = jl_unbox_int32(expr);
            if ((uint32_t)(val+512) < 1024) {
                // this can be gotten from the box cache
                needroot = false;
                expr = jl_box_int32(val);
            }
        }
        else if (jl_is_int64(expr)) {
            uint64_t val = jl_unbox_uint64(expr);
            if ((uint64_t)(val+512) < 1024) {
                // this can be gotten from the box cache
                needroot = false;
                expr = jl_box_int64(val);
            }
        }
        if (needroot && jl_is_method(ctx.linfo->def.method)) { // toplevel exprs and some integers are already rooted
            jl_add_method_root(ctx, expr);
        }
        return mark_julia_const(expr);
    }

    jl_expr_t *ex = (jl_expr_t*)expr;
    jl_value_t **args = (jl_value_t**)jl_array_data(ex->args);
    jl_sym_t *head = ex->head;
    // this is object-disoriented.
    // however, this is a good way to do it because it should *not* be easy
    // to add new node types.
    if (head == isdefined_sym) {
        return emit_isdefined(ctx, args[0]);
    }
    else if (head == invoke_sym) {
        return emit_invoke(ctx, ex);
    }
    else if (head == call_sym) {
        jl_cgval_t res = emit_call(ctx, ex);
        // some intrinsics (e.g. typeassert) can return a wider type
        // than what's actually possible
<<<<<<< HEAD
        jl_value_t *expr_t = expr_type((jl_value_t*)ex, ctx);
        if (res.typ != expr_t && res.isboxed && !jl_is_concrete_type(res.typ)) {
            res = remark_julia_type(res, expr_t, ctx);
        }
=======
        jl_value_t *expr_t = ex->etype;
        res = update_julia_type(ctx, res, expr_t);
>>>>>>> fe09a7b5
        if (res.typ == jl_bottom_type || expr_t == jl_bottom_type) {
            CreateTrap(ctx.builder);
        }
        return res;
    }
    else if (head == foreigncall_sym) {
        return emit_ccall(ctx, args, jl_array_dim0(ex->args));
    }
    else if (head == assign_sym) {
        emit_assignment(ctx, args[0], args[1]);
        return ghostValue(jl_void_type);
    }
    else if (head == static_parameter_sym) {
        return emit_sparam(ctx, jl_unbox_long(args[0]) - 1);
    }
    else if (head == method_sym) {
        jl_value_t *mn = args[0];
        assert(jl_expr_nargs(ex) != 1 || jl_is_symbol(mn) || jl_is_slot(mn));
        JL_FEAT_REQUIRE(ctx, runtime);

        Value *bp = NULL, *name, *bp_owner = V_null;
        jl_binding_t *bnd = NULL;
        bool issym = jl_is_symbol(mn);
        bool isglobalref = !issym && jl_is_globalref(mn);
        jl_module_t *mod = ctx.module;
        if (issym || isglobalref) {
            if (isglobalref) {
                mod = jl_globalref_mod(mn);
                mn = (jl_value_t*)jl_globalref_name(mn);
            }
            if (jl_symbol_name((jl_sym_t*)mn)[0] == '@')
                jl_errorf("macro definition not allowed inside a local scope");
            name = literal_pointer_val(ctx, mn);
            bnd = jl_get_binding_for_method_def(mod, (jl_sym_t*)mn);
            bp = julia_binding_gv(ctx, bnd);
            bp_owner = literal_pointer_val(ctx, (jl_value_t*)mod);
        }
        else if (jl_is_slot(mn)) {
            int sl = jl_slot_number(mn)-1;
            jl_varinfo_t &vi = ctx.slots[sl];
            bp = vi.boxroot;
            name = literal_pointer_val(ctx, (jl_value_t*)slot_symbol(ctx, sl));
        }
        if (bp) {
            Value *mdargs[5] = { name, literal_pointer_val(ctx, (jl_value_t*)mod), bp,
                                 maybe_decay_untracked(bp_owner), literal_pointer_val(ctx, bnd) };
            jl_cgval_t gf = mark_julia_type(
                    ctx,
                    ctx.builder.CreateCall(prepare_call(jlgenericfunction_func), makeArrayRef(mdargs)),
                    true,
                    jl_function_type);
            if (jl_expr_nargs(ex) == 1)
                return gf;
        }
        Value *a1 = maybe_decay_untracked(boxed(ctx, emit_expr(ctx, args[1])));
        Value *a2 = maybe_decay_untracked(boxed(ctx, emit_expr(ctx, args[2])));
        Value *mdargs[4] = {
            /*argdata*/a1,
            /*code*/a2,
            /*module*/literal_pointer_val(ctx, (jl_value_t*)ctx.module),
            /*isstaged*/literal_pointer_val(ctx, args[3])
        };
        ctx.builder.CreateCall(prepare_call(jlmethod_func), makeArrayRef(mdargs));
        return ghostValue(jl_void_type);
    }
    else if (head == const_sym) {
        jl_sym_t *sym = (jl_sym_t*)args[0];
        jl_module_t *mod = ctx.module;
        if (jl_is_globalref(sym)) {
            mod = jl_globalref_mod(sym);
            sym = jl_globalref_name(sym);
        }
        if (jl_is_symbol(sym)) {
            JL_FEAT_REQUIRE(ctx, runtime);
            jl_binding_t *bnd = NULL;
            (void)global_binding_pointer(ctx, mod, sym, &bnd, true); assert(bnd);
            ctx.builder.CreateCall(prepare_call(jldeclareconst_func),
                               literal_pointer_val(ctx, bnd));
        }
    }
    else if (head == new_sym) {
        size_t nargs = jl_array_len(ex->args);
        jl_cgval_t *argv = (jl_cgval_t*)alloca(sizeof(jl_cgval_t) * nargs);
        for (size_t i = 0; i < nargs; ++i) {
            argv[i] = emit_expr(ctx, args[i]);
        }
        jl_value_t *ty = argv[0].typ;
        if (jl_is_type_type(ty) &&
<<<<<<< HEAD
            jl_is_datatype(jl_tparam0(ty)) &&
            jl_is_concrete_type(jl_tparam0(ty))) {
            assert(nargs <= jl_datatype_nfields(jl_tparam0(ty))+1);
            return emit_new_struct(jl_tparam0(ty),nargs,args,ctx);
=======
                jl_is_datatype(jl_tparam0(ty)) &&
                jl_is_leaf_type(jl_tparam0(ty))) {
            assert(nargs <= jl_datatype_nfields(jl_tparam0(ty)) + 1);
            return emit_new_struct(ctx, jl_tparam0(ty), nargs, argv);
>>>>>>> fe09a7b5
        }
        Value *typ = boxed(ctx, argv[0]);
        Value *val = emit_jlcall(ctx, jlnew_func, typ, &argv[1], nargs - 1);
        return mark_julia_type(ctx, val, true, ty);
    }
    else if (head == exc_sym) { // *ptls->exception_in_transit
        return mark_julia_type(ctx,
                ctx.builder.CreateLoad(emit_exc_in_transit(ctx), /*isvolatile*/true),
                true, jl_any_type);
    }
    else if (head == copyast_sym) {
        JL_FEAT_REQUIRE(ctx, runtime);
        jl_value_t *arg = args[0];
        if (jl_is_quotenode(arg)) {
            jl_value_t *arg1 = jl_fieldref(arg, 0);
            if (!(jl_is_expr(arg1) || jl_typeis(arg1, jl_array_any_type) || jl_is_quotenode(arg1))) {
                // elide call to jl_copy_ast when possible
                return emit_expr(ctx, arg);
            }
        }
        jl_cgval_t ast = emit_expr(ctx, arg);
        return mark_julia_type(ctx,
                ctx.builder.CreateCall(prepare_call(jlcopyast_func),
                    maybe_decay_untracked(boxed(ctx, ast))), true, ast.typ);
    }
    else if (head == simdloop_sym) {
        llvm::annotateSimdLoop(ctx.builder.GetInsertBlock());
        return jl_cgval_t();
    }
    else if (head == goto_ifnot_sym) {
        jl_error("Expr(:goto_ifnot) in value position");
    }
    else if (head == leave_sym) {
        jl_error("Expr(:leave) in value position");
    }
    else if (head == enter_sym) {
        jl_error("Expr(:enter) in value position");
    }
    else if (head == inbounds_sym) {
        jl_error("Expr(:inbounds) in value position");
    }
    else if (head == boundscheck_sym) {
        jl_error("Expr(:boundscheck) in value position");
    }
    else {
        if (!strcmp(jl_symbol_name(head), "$"))
            jl_error("syntax: prefix \"$\" in non-quoted expression");
        if (jl_is_toplevel_only_expr(expr) &&
            !jl_is_method(ctx.linfo->def.method)) {
            JL_FEAT_REQUIRE(ctx, runtime);
            // call interpreter to run a toplevel expr from inside a
            // compiled toplevel thunk.
            Value *args[2] = {
                literal_pointer_val(ctx, (jl_value_t*)ctx.module),
                literal_pointer_val(ctx, expr)
            };
            ctx.builder.CreateCall(prepare_call(jltopeval_func), args);
            return ghostValue(jl_void_type);
        }
        if (head == abstracttype_sym || head == compositetype_sym ||
            head == bitstype_sym) {
            jl_errorf("type definition not allowed inside a local scope");
        }
        else {
            jl_errorf("unsupported or misplaced expression \"%s\" in function %s",
                      jl_symbol_name(head), ctx.name);
        }
    }
    return jl_cgval_t();
}

// --- generate function bodies ---

// gc frame emission
static void allocate_gc_frame(jl_codectx_t &ctx, BasicBlock *b0)
{
    // TODO: requires the runtime, but is generated unconditionally

    // allocate a placeholder gc instruction
    ctx.ptlsStates = ctx.builder.CreateCall(prepare_call(jltls_states_func));
    int nthfield = offsetof(jl_tls_states_t, safepoint) / sizeof(void*);
    ctx.signalPage = emit_nthptr_recast(ctx, ctx.ptlsStates, nthfield, tbaa_const,
                                        PointerType::get(T_psize, 0), false);
}

static void emit_last_age_field(jl_codectx_t &ctx)
{
    ctx.world_age_field = ctx.builder.CreateGEP(
            ctx.builder.CreateBitCast(ctx.ptlsStates, T_psize),
            ConstantInt::get(T_size, offsetof(jl_tls_states_t, world_age) / sizeof(size_t)));
}

static void emit_cfunc_invalidate(
        Function *gf_thunk, jl_returninfo_t::CallingConv cc,
        jl_method_instance_t *lam, size_t nargs, size_t world)
{
    jl_codectx_t ctx(jl_LLVMContext);
    ctx.f = gf_thunk;
    ctx.world = world;
    ctx.params = &jl_default_cgparams;

    BasicBlock *b0 = BasicBlock::Create(jl_LLVMContext, "top", gf_thunk);
    ctx.builder.SetInsertPoint(b0);
    DebugLoc noDbg;
    ctx.builder.SetCurrentDebugLocation(noDbg);
    allocate_gc_frame(ctx, b0);

    Function::arg_iterator AI = gf_thunk->arg_begin();
    Value *myargs = new AllocaInst(T_prjlvalue,
#if JL_LLVM_VERSION >= 50000
        0,
#endif
        ConstantInt::get(T_int32, nargs), "jlcall", ctx.ptlsStates);
    if (cc == jl_returninfo_t::SRet || cc == jl_returninfo_t::Union)
        ++AI;
    for (size_t i = 0; i < nargs; i++) {
        jl_value_t *jt = jl_nth_slot_type(lam->specTypes, i);
        bool isboxed;
        Type *et = julia_type_to_llvm(jt, &isboxed);
        Value *arg_box;
        if (type_is_ghost(et)) {
            assert(jl_is_datatype(jt) && ((jl_datatype_t*)jt)->instance);
            arg_box = literal_pointer_val(ctx, ((jl_datatype_t*)jt)->instance);
        }
        else {
            Value *arg_v = &*AI;
            ++AI;
            Type *at = arg_v->getType();
            if (isboxed) {
                assert(at == T_prjlvalue && et == T_pjlvalue);
                arg_box = arg_v;
            }
            else if (et->isAggregateType()) {
                arg_box = boxed(ctx, mark_julia_slot(arg_v, jt, NULL, tbaa_const), false);
            }
            else {
                assert(at == et);
                arg_box = boxed(ctx, mark_julia_type(ctx, arg_v, false, jt), false);
            }
            (void)at;
        }
        Value *argn = ctx.builder.CreateConstInBoundsGEP1_32(T_prjlvalue, myargs, i);
        ctx.builder.CreateStore(maybe_decay_untracked(arg_box), argn);
    }
    assert(AI == gf_thunk->arg_end());
    Value *nargs_v = ConstantInt::get(T_int32, nargs);
    Value *gf_ret = ctx.builder.CreateCall(prepare_call(jlapplygeneric_func), { myargs, nargs_v });
    jl_cgval_t gf_retbox = mark_julia_type(ctx, gf_ret, true, jl_any_type, /*needsroot*/false);
    jl_value_t *astrt = lam->rettype;
    if (cc != jl_returninfo_t::Boxed) {
        emit_typecheck(ctx, gf_retbox, astrt, "cfunction");
    }

    switch (cc) {
    case jl_returninfo_t::Boxed:
        ctx.builder.CreateRet(gf_ret);
        break;
    case jl_returninfo_t::Register: {
        Type *gfrt = gf_thunk->getReturnType();
        if (gfrt->isVoidTy()) {
            ctx.builder.CreateRetVoid();
        }
        else {
            gf_ret = emit_bitcast(ctx, gf_ret, gfrt->getPointerTo());
            ctx.builder.CreateRet(ctx.builder.CreateLoad(gf_ret));
        }
        break;
    }
    case jl_returninfo_t::SRet: {
        unsigned sret_nbytes = jl_datatype_size(astrt);
        ctx.builder.CreateMemCpy(&*gf_thunk->arg_begin(), gf_ret, sret_nbytes, jl_alignment(sret_nbytes));
        ctx.builder.CreateRetVoid();
        break;
    }
    case jl_returninfo_t::Union: {
        Type *retty = gf_thunk->getReturnType();
        Value *gf_retval = UndefValue::get(retty);
        Value *tindex = compute_box_tindex(ctx, gf_ret, (jl_value_t*)jl_any_type, astrt);
        tindex = ctx.builder.CreateOr(tindex, ConstantInt::get(T_int8, 0x80));
        gf_retval = ctx.builder.CreateInsertValue(gf_retval, gf_ret, 0);
        gf_retval = ctx.builder.CreateInsertValue(gf_retval, tindex, 1);
        ctx.builder.CreateRet(gf_retval);
        break;
    }
    case jl_returninfo_t::Ghosts: {
        Value *gf_retval = compute_tindex_unboxed(ctx, gf_retbox, astrt);
        ctx.builder.CreateRet(gf_retval);
        break;
    }
    }
}

static Function *gen_cfun_wrapper(jl_function_t *ff, jl_value_t *jlrettype, jl_tupletype_t *argt,
                                  jl_typemap_entry_t *sf, jl_value_t *declrt, jl_tupletype_t *sigt)
{
    // Generate a c-callable wrapper
    bool toboxed;
    Type *crt = julia_struct_to_llvm(jlrettype, NULL, &toboxed);
    if (crt == NULL)
        jl_error("cfunction: return type doesn't correspond to a C type");
    else if (toboxed)
        crt = T_prjlvalue;

    size_t nargs = jl_nparams(argt);
    function_sig_t sig(crt, jlrettype, toboxed, argt->parameters, NULL, nargs, false, CallingConv::C, false);
    if (!sig.err_msg.empty())
        jl_error(sig.err_msg.c_str());
    if (sig.fargt.size() + sig.sret != sig.fargt_sig.size())
        jl_error("va_arg syntax not allowed for cfunction argument list");

    const char *name = "cfunction";
    size_t world = jl_world_counter;
    // try to look up this function for direct invoking
    jl_method_instance_t *lam = jl_get_specialization1((jl_tupletype_t*)sigt, world);
    jl_value_t *astrt = (jl_value_t*)jl_any_type;
    // infer it first, if necessary
    if (lam) {
        name = jl_symbol_name(lam->def.method->name);
        jl_code_info_t *src = NULL;
        if (!lam->inferred) // TODO: this isn't ideal to be unconditionally calling type inference from here
            src = jl_type_infer(&lam, world, 0);
        jl_compile_linfo(&lam, src, world, &jl_default_cgparams);
        if (lam->jlcall_api != 2) {
            if (lam->functionObjectsDecls.functionObject == NULL ||
                    jl_jlcall_api(lam->functionObjectsDecls.functionObject) != 1) {
                lam = NULL; // TODO: use emit_invoke framework to dispatch these
            }
        }
        if (lam) {
            astrt = lam->rettype;
            if (astrt != (jl_value_t*)jl_bottom_type &&
                jl_type_intersection(astrt, declrt) == jl_bottom_type) {
                // Do not warn if the function does not return since it is
                // occasionally required by the C API (typically error callbacks)
                // and doesn't capture the majority of the case when a function
                // may throw.
                jl_printf(JL_STDERR, "WARNING: cfunction: return type of %s does not match\n", name);
            }
        }
    }

    std::stringstream funcName;
    funcName << "jlcapi_" << name << "_" << globalUnique++;

    Module *M = new Module(name, jl_LLVMContext);
    jl_setup_module(M);
    Function *cw = Function::Create(sig.functype,
            GlobalVariable::ExternalLinkage,
            funcName.str(), M);
    jl_init_function(cw);
    cw->setAttributes(sig.attributes);
    cw->addFnAttr("no-frame-pointer-elim", "true");
    Function *cw_proto = function_proto(cw);

    jl_codectx_t ctx(jl_LLVMContext);
    ctx.f = cw;
    ctx.linfo = lam;
    ctx.world = world;
    ctx.params = &jl_default_cgparams;

    BasicBlock *b0 = BasicBlock::Create(jl_LLVMContext, "top", cw);
    ctx.builder.SetInsertPoint(b0);
    DebugLoc noDbg;
    ctx.builder.SetCurrentDebugLocation(noDbg);
    allocate_gc_frame(ctx, b0);
    emit_last_age_field(ctx);

    Value *dummy_world = ctx.builder.CreateAlloca(T_size);
    Value *have_tls = ctx.builder.CreateIsNotNull(ctx.ptlsStates);
    // TODO: in the future, try to initialize a full TLS context here
    // for now, just use a dummy field to avoid a branch in this function
    ctx.world_age_field = ctx.builder.CreateSelect(have_tls, ctx.world_age_field, dummy_world);
    Value *last_age = tbaa_decorate(tbaa_gcframe, ctx.builder.CreateLoad(ctx.world_age_field));
    have_tls = ctx.builder.CreateAnd(have_tls, ctx.builder.CreateIsNotNull(last_age));
    Value *world_v = ctx.builder.CreateLoad(prepare_global(jlgetworld_global));

    Value *age_ok = NULL;
    if (lam) {
        Value *lam_max = ctx.builder.CreateLoad(
                ctx.builder.CreateConstInBoundsGEP1_32(
                    T_size,
                    emit_bitcast(ctx, decay_derived(literal_pointer_val(ctx, (jl_value_t*)lam)), T_psize),
                    offsetof(jl_method_instance_t, max_world) / sizeof(size_t)));
        // XXX: age is always OK if we don't have a TLS. This is a hack required due to `@threadcall` abuse.
        // and adds quite a bit of complexity here, even though it's still wrong
        // (anything that tries to interact with the runtime will fault)
        age_ok = ctx.builder.CreateICmpUGE(lam_max, world_v);
        world_v = ctx.builder.CreateSelect(ctx.builder.CreateOr(have_tls, age_ok), world_v, lam_max);
        age_ok = ctx.builder.CreateOr(ctx.builder.CreateNot(have_tls), age_ok);
    }
    ctx.builder.CreateStore(world_v, ctx.world_age_field);
    // Save the Function object reference
    sf->func.value = jl_box_voidpointer((void*)cw_proto);
    jl_gc_wb(sf, sf->func.value);

    // first emit code to record the arguments
    Function::arg_iterator AI = cw->arg_begin();
    Value *sretPtr = sig.sret ? &*AI++ : NULL;
    jl_cgval_t *inputargs = (jl_cgval_t*)alloca(sizeof(jl_cgval_t) * (nargs + 1));
    inputargs[0] = mark_julia_const(ff); // we need to pass the function object even if (even though) it is a ghost
    for (size_t i = 0; i < nargs; ++i, ++AI) {
        Value *val = &*AI;
        jl_value_t *jargty = jl_nth_slot_type((jl_value_t*)argt, i);
        // figure out how to unpack this type
        jl_cgval_t &inputarg = inputargs[i + 1];
        if (jl_is_abstract_ref_type(jargty)) {
            // a pointer to a value
            jargty = jl_tparam0(jargty);
            if (jargty == (jl_value_t*)jl_any_type) {
                inputarg = mark_julia_type(ctx,
                        ctx.builder.CreateLoad(emit_bitcast(ctx, val, T_pprjlvalue)),
                        true, jargty);
            }
            else if (!jl_isbits(jargty)) {
                // must be a jl_value_t* (because it's mutable or contains gc roots)
                inputarg = mark_julia_type(ctx, maybe_decay_untracked(emit_bitcast(ctx, val, T_prjlvalue)), true, jargty);
            }
            else {
                bool isboxed;
                Type *T = julia_type_to_llvm(jargty, &isboxed);
                assert(!isboxed);
                // a T* (of unknown origin)
                if (type_is_ghost(T)) {
                    inputarg = ghostValue(jargty);
                }
                else {
                    val = emit_bitcast(ctx, val, T->getPointerTo());
                    val = ctx.builder.CreateAlignedLoad(val, 1); // make no alignment assumption about pointer from C
                    inputarg = mark_julia_type(ctx, val, false, jargty);
                }
            }
        }
        else {
            bool argboxed;
            (void)julia_struct_to_llvm(jargty, NULL, &argboxed);
            if (argboxed) {
                // a jl_value_t*, even when represented as a struct
                inputarg = mark_julia_type(ctx, val, true, jargty);
            }
            else {
                // something of type T
                // undo whatever we might have done to this poor argument
                if (sig.byRefList.at(i)) {
                    assert(cast<PointerType>(val->getType())->getElementType() == sig.fargt[i]);
                    val = ctx.builder.CreateAlignedLoad(val, 1); // unknown alignment from C
                }
                else {
                    bool issigned = jl_signed_type && jl_subtype(jargty, (jl_value_t*)jl_signed_type);
                    val = llvm_type_rewrite(ctx, val, sig.fargt[i], issigned);
                }
                bool isboxed;
                (void)julia_type_to_llvm(jargty, &isboxed);
                if (isboxed) {
                    // passed an unboxed T, but want something boxed
                    Value *mem = emit_allocobj(ctx, jl_datatype_size(jargty),
                                               literal_pointer_val(ctx, (jl_value_t*)jargty));
                    tbaa_decorate(jl_is_mutable(jargty) ? tbaa_mutab : tbaa_immut,
                                  ctx.builder.CreateAlignedStore(val,
                                                             emit_bitcast(ctx, mem, val->getType()->getPointerTo()),
                                                             16)); // julia's gc gives 16-byte aligned addresses
                    inputarg = mark_julia_type(ctx, mem, true, jargty);
                }
                else {
                    // mark that this is an unboxed T
                    inputarg = mark_julia_type(ctx, val, false, jargty);
                }
            }
        }
    }
    assert(AI == cw->arg_end());

    // Create the call
    bool jlfunc_sret;
    jl_cgval_t retval;
    if (lam && lam->jlcall_api == 2) {
        nargs = 0; // arguments not needed -- TODO: not really true, should emit an age_ok test and jlcall
        jlfunc_sret = false;
        retval = mark_julia_const(lam->inferred_const);
    }
    else if (lam && lam->functionObjectsDecls.specFunctionObject != NULL) {
        // emit a specsig call
        const char *protoname = lam->functionObjectsDecls.specFunctionObject;
        jl_returninfo_t returninfo = get_specsig_function(M, protoname, lam->specTypes, lam->rettype);
        FunctionType *cft = returninfo.decl->getFunctionType();
        jlfunc_sret = (returninfo.cc == jl_returninfo_t::SRet);

        std::vector<Value*> args;
        Value *result;
        if (jlfunc_sret || returninfo.cc == jl_returninfo_t::Union) {
            // fuse the two sret together, or emit an alloca to hold it
            if (sig.sret && jlfunc_sret)
                result = emit_bitcast(ctx, sretPtr, cft->getParamType(0));
            else
                result = decay_derived(emit_static_alloca(ctx, cft->getParamType(0)->getContainedType(0)));
            args.push_back(result);
        }
        for (size_t i = 0; i < nargs + 1; i++) {
            // figure out how to repack the arguments
            const jl_cgval_t &inputarg = inputargs[i];
            Value *arg;
            jl_value_t *spect = jl_nth_slot_type(lam->specTypes, i);
            bool isboxed;
            Type *T = julia_type_to_llvm(spect, &isboxed);
            if (isboxed) {
                arg = boxed(ctx, inputarg);
            }
            else if (type_is_ghost(T)) {
                continue; // ghost types are skipped by the specsig method signature
            }
            else if (T->isAggregateType()) {
                // aggregate types are passed by pointer
                arg = data_pointer(ctx, inputarg, T->getPointerTo());
            }
            else {
                arg = emit_unbox(ctx, T, inputarg, spect);
                assert(!isa<UndefValue>(arg));
            }

            // add to argument list
            args.push_back(arg);
        }
        Value *theFptr = returninfo.decl;
        assert(theFptr);
        if (age_ok) {
            funcName << "_gfthunk";
            Function *gf_thunk = Function::Create(returninfo.decl->getFunctionType(),
                    GlobalVariable::InternalLinkage, funcName.str(), M);
            jl_init_function(gf_thunk);
            gf_thunk->setAttributes(returninfo.decl->getAttributes());
            gf_thunk->addFnAttr("no-frame-pointer-elim", "true");
            // build a  specsig -> jl_apply_generic converter thunk
            // this builds a method that calls jl_apply_generic (as a closure over a singleton function pointer),
            // but which has the signature of a specsig
            emit_cfunc_invalidate(gf_thunk, returninfo.cc, lam, nargs + 1, world);
            theFptr = ctx.builder.CreateSelect(age_ok, theFptr, gf_thunk);
        }
        CallInst *call = ctx.builder.CreateCall(theFptr, ArrayRef<Value*>(args));
        call->setAttributes(returninfo.decl->getAttributes());
        switch (returninfo.cc) {
            case jl_returninfo_t::Boxed:
                retval = mark_julia_type(ctx, call, true, astrt);
                break;
            case jl_returninfo_t::Register:
                retval = mark_julia_type(ctx, call, false, astrt);
                break;
            case jl_returninfo_t::SRet:
                retval = mark_julia_slot(result, astrt, NULL, tbaa_stack);
                break;
            case jl_returninfo_t::Union:
                retval = mark_julia_slot(ctx.builder.CreateExtractValue(call, 0),
                                         astrt,
                                         ctx.builder.CreateExtractValue(call, 1),
                                         tbaa_stack);
                // note that the value may not be rooted here (on the return path)
                break;
            case jl_returninfo_t::Ghosts:
                retval = mark_julia_slot(NULL, astrt, call, tbaa_stack);
                break;
        }
    }
    else {
        // emit a jlcall
        jlfunc_sret = false;
        Function *theFptr = NULL;
        if (lam) {
            const char *fname = lam->functionObjectsDecls.functionObject;
            if (fname) {
                theFptr = cast_or_null<Function>(jl_Module->getNamedValue(fname));
                if (!theFptr) {
                    theFptr = Function::Create(jl_func_sig, GlobalVariable::ExternalLinkage,
                                               fname, jl_Module);
                }
                else {
                    assert(theFptr->getFunctionType() == jl_func_sig);
                }
            }
        }
        BasicBlock *b_generic, *b_jlcall, *b_after;
        Value *ret_jlcall;
        if (age_ok) {
            assert(theFptr);
            b_generic = BasicBlock::Create(jl_LLVMContext, "generic", cw);
            b_jlcall = BasicBlock::Create(jl_LLVMContext, "apply", cw);
            b_after = BasicBlock::Create(jl_LLVMContext, "after", cw);
            ctx.builder.CreateCondBr(age_ok, b_jlcall, b_generic);
            ctx.builder.SetInsertPoint(b_jlcall);
            // for jlcall, we need to pass the function object even if it is a ghost.
            Value *theF = boxed(ctx, inputargs[0]);
            assert(theF);
            ret_jlcall = emit_jlcall(ctx, theFptr, theF, &inputargs[1], nargs);
            ctx.builder.CreateBr(b_after);
            ctx.builder.SetInsertPoint(b_generic);
        }
        Value *ret = emit_jlcall(ctx, prepare_call(jlapplygeneric_func), NULL, inputargs, nargs + 1);
        if (age_ok) {
            ctx.builder.CreateBr(b_after);
            ctx.builder.SetInsertPoint(b_after);
            PHINode *retphi = ctx.builder.CreatePHI(T_prjlvalue, 2);
            retphi->addIncoming(ret_jlcall, b_jlcall);
            retphi->addIncoming(ret, b_generic);
            ret = retphi;
        }
        retval = mark_julia_type(ctx, ret, true, astrt);
    }

    // inline a call to typeassert here
    emit_typecheck(ctx, retval, declrt, "cfunction");

    // Prepare the return value
    Value *r;
    if (toboxed) {
        assert(!sig.sret);
        // return a jl_value_t*
        r = boxed(ctx, retval, false); // no gcroot since this is on the return path
    }
    else if (sig.sret && jlfunc_sret) {
        // nothing to do
        r = NULL;
    }
    else if (!type_is_ghost(sig.lrt)) {
        Type *prt = sig.prt;
        if (sig.sret)
            prt = sig.fargt_sig[0]->getContainedType(0); // sret is a PointerType
        bool issigned = jl_signed_type && jl_subtype(declrt, (jl_value_t*)jl_signed_type);
        Value *v = julia_to_native(ctx, sig.lrt, toboxed, declrt, NULL, retval,
                                   false, 0, NULL);
        r = llvm_type_rewrite(ctx, v, prt, issigned);
        if (sig.sret) {
            ctx.builder.CreateStore(r, sretPtr);
            r = NULL;
        }
    }
    else {
        assert(type_is_ghost(sig.lrt));
        sig.sret = true;
        r = NULL;
    }

    ctx.builder.CreateStore(last_age, ctx.world_age_field);
    ctx.builder.CreateRet(r);

    ctx.builder.SetCurrentDebugLocation(noDbg);
    ctx.builder.ClearInsertionPoint();

    jl_finalize_module(M, true);

    return cw_proto;
}

const struct jl_typemap_info cfunction_cache = {
    1, &jl_voidpointer_type
};

// Get the LLVM Function* for the C-callable entry point for a certain function
// and argument types.
// here argt does not include the leading function type argument
static Function *jl_cfunction_object(jl_function_t *ff, jl_value_t *declrt, jl_tupletype_t *argt)
{
    // Assumes the codegen lock is acquired. The caller is responsible for that.

    // validate and unpack the arguments
    JL_TYPECHK(cfunction, type, declrt);
    JL_TYPECHK(cfunction, type, (jl_value_t*)argt);
    if (!jl_is_datatype_singleton((jl_datatype_t*)jl_typeof(ff)))
        jl_error("closures are not yet c-callable");

    size_t i, nargs = jl_nparams(argt);
    jl_value_t *sigt = NULL; // type signature with Ref{} annotations removed
    jl_value_t *cfunc_sig = NULL; // type signature of the call to cfunction (for caching)
    JL_GC_PUSH2(&sigt, &cfunc_sig);
    sigt = (jl_value_t*)jl_alloc_svec(nargs + 1);
    cfunc_sig = (jl_value_t*)jl_alloc_svec(nargs + 2);

    jl_value_t *crt = declrt;
    jl_svecset(cfunc_sig, nargs + 1, declrt);
    if (jl_is_abstract_ref_type(declrt)) {
        declrt = jl_tparam0(declrt);
        if (jl_is_typevar(declrt))
            jl_error("cfunction: return type Ref should have an element type, not Ref{T}");
        if (declrt == (jl_value_t*)jl_any_type)
            jl_error("cfunction: return type Ref{Any} is invalid. Use Any or Ptr{Any} instead.");
        if (!jl_is_concrete_type(declrt))
            jl_svecset(cfunc_sig, nargs + 1, declrt); // Ref{Abstract} is the same calling convention as Abstract
        crt = (jl_value_t*)jl_any_type;
    }

    if (jl_is_type(ff))
        jl_svecset(sigt, 0, jl_wrap_Type(ff));
    else
        jl_svecset(sigt, 0, jl_typeof(ff));
    jl_svecset(cfunc_sig, 0, jl_svecref(sigt, 0));
    for (i = 0; i < nargs; i++) {
        jl_value_t *ati = jl_tparam(argt, i);
        jl_svecset(cfunc_sig, i + 1, ati);
        if (jl_is_abstract_ref_type(ati)) {
            ati = jl_tparam0(ati);
            if (jl_is_typevar(ati))
                jl_error("cfunction: argument type Ref should have an element type, not Ref{T}");
            if (ati != (jl_value_t*)jl_any_type && !jl_is_concrete_type(ati))
                jl_svecset(cfunc_sig, i + 1, ati); // Ref{Abstract} is the same calling convention as Abstract
        }
        if (jl_is_pointer(ati) && jl_is_typevar(jl_tparam0(ati)))
            jl_error("cfunction: argument type Ptr should have an element type, Ptr{T}");
        jl_svecset(sigt, i + 1, ati);
    }
    sigt = (jl_value_t*)jl_apply_tuple_type((jl_svec_t*)sigt);
    cfunc_sig = (jl_value_t*)jl_apply_tuple_type((jl_svec_t*)cfunc_sig);

    // check the cache
    jl_typemap_entry_t *sf = NULL;
    if (jl_cfunction_list.unknown != jl_nothing) {
        sf = jl_typemap_assoc_by_type(jl_cfunction_list, (jl_tupletype_t*)cfunc_sig, NULL, 1, /*subtype*/0, /*offs*/0, /*world*/1);
        if (sf != NULL) {
            jl_value_t *v = sf->func.value;
            if (v != NULL) {
                if (jl_is_svec(v))
                    v = jl_svecref(v, 0);
                Function *f = (Function*)jl_unbox_voidpointer(v);
                JL_GC_POP();
                return f;
            }
        }
    }
    if (sf == NULL) {
        sf = jl_typemap_insert(&jl_cfunction_list, (jl_value_t*)jl_cfunction_list.unknown, (jl_tupletype_t*)cfunc_sig,
            NULL, jl_emptysvec, NULL, /*offs*/0, &cfunction_cache, 1, ~(size_t)0, NULL);
    }

    // Backup the info for the nested compile
    bool last_n_c = nested_compile;
    nested_compile = true;
    Function *f;
    JL_TRY {
        f = gen_cfun_wrapper(ff, crt, (jl_tupletype_t*)argt, sf, declrt, (jl_tupletype_t*)sigt);
    }
    JL_CATCH {
        f = NULL;
    }
    // Restore the previous compile context
    nested_compile = last_n_c;
    JL_GC_POP();
    if (f == NULL)
        jl_rethrow();
    return f;
}

// generate a julia-callable function that calls f (AKA lam)
static Function *gen_jlcall_wrapper(jl_method_instance_t *lam, const jl_returninfo_t &f, const std::string &funcName, Module *M)
{
    Function *w = Function::Create(jl_func_sig, GlobalVariable::ExternalLinkage,
                                   funcName, M);
    jl_init_function(w);
    w->addFnAttr("no-frame-pointer-elim", "true");
    Function::arg_iterator AI = w->arg_begin();
    Value *fArg = &*AI++;
    Value *argArray = &*AI++;
    /* const Argument &argCount = *AI++; */

    jl_codectx_t ctx(jl_LLVMContext);
    ctx.f = w;
    ctx.linfo = lam;
    ctx.world = 0;
    ctx.params = &jl_default_cgparams;

    BasicBlock *b0 = BasicBlock::Create(jl_LLVMContext, "top", w);
    ctx.builder.SetInsertPoint(b0);
    DebugLoc noDbg;
    ctx.builder.SetCurrentDebugLocation(noDbg);
    allocate_gc_frame(ctx, b0);

    FunctionType *ftype = f.decl->getFunctionType();
    size_t nargs = lam->def.method->nargs;
    size_t nfargs = ftype->getNumParams();
    Value **args = (Value**) alloca(nfargs*sizeof(Value*));
    unsigned idx = 0;
    AllocaInst *result;
    switch (f.cc) {
    case jl_returninfo_t::Boxed:
    case jl_returninfo_t::Register:
    case jl_returninfo_t::Ghosts:
        break;
    case jl_returninfo_t::SRet:
        result = ctx.builder.CreateAlloca(ftype->getParamType(0)->getContainedType(0));
        args[idx] = decay_derived(result);
        idx++;
        break;
    case jl_returninfo_t::Union:
        result = ctx.builder.CreateAlloca(ArrayType::get(T_int8, f.union_bytes));
        if (f.union_align > 1)
            result->setAlignment(f.union_align);
        args[idx] = result;
        idx++;
        break;
    }
    for (size_t i = 0; i < nargs; i++) {
        jl_value_t *ty = jl_nth_slot_type(lam->specTypes, i);
        bool isboxed;
        Type *lty = julia_type_to_llvm(ty, &isboxed);
        if (lty != NULL && type_is_ghost(lty))
            continue;
        Value *theArg;
        if (i == 0) {
            theArg = fArg;
        }
        else {
            Value *argPtr = ctx.builder.CreateGEP(argArray, ConstantInt::get(T_size, i-1));
            theArg = ctx.builder.CreateLoad(argPtr);
        }
        if (lty != NULL && !isboxed) {
            theArg = decay_derived(emit_bitcast(ctx, theArg, PointerType::get(lty, 0)));
            if (!lty->isAggregateType()) // keep "aggregate" type values in place as pointers
                theArg = ctx.builder.CreateAlignedLoad(theArg, julia_alignment(theArg, ty, 0));
        }
        assert(dyn_cast<UndefValue>(theArg) == NULL);
        args[idx] = theArg;
        idx++;
    }
    CallInst *call = ctx.builder.CreateCall(f.decl, ArrayRef<Value*>(&args[0], nfargs));
    call->setAttributes(f.decl->getAttributes());

    jl_value_t *jlretty = lam->rettype;
    jl_cgval_t retval;
    switch (f.cc) {
    case jl_returninfo_t::Boxed:
        retval = mark_julia_type(ctx, call, true, jlretty, /*needsroot*/false);
        break;
    case jl_returninfo_t::Register:
        retval = mark_julia_type(ctx, call, false, jlretty, /*needsroot*/false);
        break;
    case jl_returninfo_t::SRet:
        retval = mark_julia_slot(result, jlretty, NULL, tbaa_stack);
        break;
    case jl_returninfo_t::Union:
        // result is technically not right here, but we only need to look at it
        // for the unboxed values, so it's ok.
        retval = mark_julia_slot(result,
                                 jlretty,
                                 ctx.builder.CreateExtractValue(call, 1),
                                 tbaa_stack);
        retval.gcroot = emit_local_root(ctx);
        ctx.builder.CreateStore(ctx.builder.CreateExtractValue(call, 0), retval.gcroot);
        break;
    case jl_returninfo_t::Ghosts:
        retval = mark_julia_slot(NULL, jlretty, call, tbaa_stack);
        break;
    }
    ctx.builder.CreateRet(boxed(ctx, retval, false)); // no gcroot needed since this on the return path
    assert(!ctx.roots);
    return w;
}

static bool uses_specsig(jl_value_t *sig, jl_value_t *rettype, bool needsparam, bool va, jl_code_info_t *src)
{
    if (va || needsparam)
        return false;
    if (!src || !jl_ast_flag_inferred((jl_array_t*)src))
        return false;
    if (sig == (jl_value_t*)jl_anytuple_type)
        return false;
    if (!jl_is_datatype(sig))
        return false;
    if (jl_nparams(sig) == 0)
        return false;
    // not invalid, consider if specialized signature is worthwhile
    if (isbits_spec(rettype, false))
        return true;
    if (jl_is_uniontype(rettype)) {
        bool allunbox;
        size_t nbytes, align, min_align;
        union_alloca_type((jl_uniontype_t*)rettype, allunbox, nbytes, align, min_align);
        if (nbytes > 0)
            return true; // some elements of the union could be returned unboxed avoiding allocation
    }
    for (size_t i = 0; i < jl_nparams(sig); i++) {
        if (isbits_spec(jl_tparam(sig, i), false)) { // assumes !va
            return true;
        }
    }
    return false; // jlcall sig won't require any box allocations
}

static jl_returninfo_t get_specsig_function(Module *M, const std::string &name, jl_value_t *sig, jl_value_t *jlrettype)
{
    jl_returninfo_t props = {};
    SmallVector<Type*, 8> fsig;
    Type *rt;
    if (jlrettype == (jl_value_t*)jl_void_type) {
        rt = T_void;
        props.cc = jl_returninfo_t::Register;
    }
    else if (jl_is_uniontype(jlrettype)) {
        bool allunbox;
        union_alloca_type((jl_uniontype_t*)jlrettype, allunbox, props.union_bytes, props.union_align, props.union_minalign);
        if (props.union_bytes) {
            props.cc = jl_returninfo_t::Union;
            Type *AT = ArrayType::get(T_int8, props.union_bytes);
            fsig.push_back(AT->getPointerTo());
            Type *pair[] = { T_prjlvalue, T_int8 };
            rt = StructType::get(jl_LLVMContext, makeArrayRef(pair));
        }
        else if (allunbox) {
            props.cc = jl_returninfo_t::Ghosts;
            rt = T_int8;
        }
        else {
            rt = T_prjlvalue;
        }
    }
    else {
        bool retboxed;
        rt = julia_type_to_llvm(jlrettype, &retboxed);
        if (!retboxed) {
            if (rt != T_void && deserves_sret(jlrettype, rt)) {
                props.cc = jl_returninfo_t::SRet;
                fsig.push_back(rt->getPointerTo(AddressSpace::Derived));
                rt = T_void;
            }
            else {
                props.cc = jl_returninfo_t::Register;
            }
        } else {
            rt = T_prjlvalue;
        }
    }
#if JL_LLVM_VERSION >= 50000
    AttributeList attributes; // function declaration attributes
#else
    AttributeSet attributes; // function declaration attributes
#endif
    if (props.cc == jl_returninfo_t::SRet) {
        attributes = attributes.addAttribute(jl_LLVMContext, 1, Attribute::StructRet);
        attributes = attributes.addAttribute(jl_LLVMContext, 1, Attribute::NoAlias);
        attributes = attributes.addAttribute(jl_LLVMContext, 1, Attribute::NoCapture);
    }
    if (props.cc == jl_returninfo_t::Union) {
        attributes = attributes.addAttribute(jl_LLVMContext, 1, Attribute::NoAlias);
        attributes = attributes.addAttribute(jl_LLVMContext, 1, Attribute::NoCapture);
    }
    for (size_t i = 0; i < jl_nparams(sig); i++) {
        jl_value_t *jt = jl_tparam(sig, i);
        bool isboxed;
        Type *ty = julia_type_to_llvm(jt, &isboxed);
        if (type_is_ghost(ty))
            continue;
        if (ty->isAggregateType()) { // aggregate types are passed by pointer
            attributes = attributes.addAttribute(jl_LLVMContext, fsig.size() + 1, Attribute::NoCapture);
            attributes = attributes.addAttribute(jl_LLVMContext, fsig.size() + 1, Attribute::ReadOnly);
            ty = PointerType::get(ty, AddressSpace::Derived);
        }
        if (isboxed)
            ty = PointerType::get(cast<PointerType>(ty)->getElementType(), AddressSpace::Tracked);
        fsig.push_back(ty);
    }
    FunctionType *ftype = FunctionType::get(rt, fsig, false);
    Function *f = M ? cast_or_null<Function>(M->getNamedValue(name)) : NULL;
    if (f == NULL) {
        f = Function::Create(ftype, GlobalVariable::ExternalLinkage, name, M);
        f->setAttributes(attributes);
    }
    else {
        assert(f->getFunctionType() == ftype);
    }
    props.decl = f;
    return props;
}

static DISubroutineType *
get_specsig_di(jl_value_t *rt, jl_value_t *sig, DIFile *topfile, DIBuilder &dbuilder)
{
    std::vector<Metadata*> ditypes(0);
    Type *ty = julia_type_to_llvm(rt);
    if (type_is_ghost(ty))
        ditypes.push_back(nullptr);
    else
        ditypes.push_back(julia_type_to_di(rt, &dbuilder, false));
    for (size_t i = 0; i < jl_nparams(sig); i++) {
        jl_value_t *jt = jl_tparam(sig, i);
        Type *ty = julia_type_to_llvm(jt);
        if (type_is_ghost(ty))
            continue;
        ditypes.push_back(julia_type_to_di(jt, &dbuilder, false));
    }
    return dbuilder.createSubroutineType(dbuilder.getOrCreateTypeArray(ditypes));
}


// Compile to LLVM IR, using a specialized signature if applicable.
static std::unique_ptr<Module> emit_function(
        jl_method_instance_t *lam,
        jl_code_info_t *src,
        size_t world,
        jl_llvm_functions_t *declarations,
        const jl_cgparams_t *params)
{
    assert(declarations && "Capturing declarations is always required");

    // step 1. unpack AST and allocate codegen context for this function
    jl_codectx_t ctx(jl_LLVMContext);
    JL_GC_PUSH2(&ctx.code, &ctx.roots);
    ctx.code = (jl_array_t*)src->code;

    //jl_static_show(JL_STDOUT, (jl_value_t*)ast);
    //jl_printf(JL_STDOUT, "\n");
    std::map<int, jl_arrayvar_t> arrayvars;
    std::map<int, BasicBlock*> labels;
    ctx.arrayvars = &arrayvars;
    ctx.module = jl_is_method(lam->def.method) ? lam->def.method->module : lam->def.module;
    ctx.linfo = lam;
    ctx.source = src;
    ctx.world = world;
    ctx.name = jl_symbol_name(jl_is_method(lam->def.method) ? lam->def.method->name : anonymous_sym);
    ctx.funcName = ctx.name;
    ctx.vaStack = false;
    ctx.params = params;
    ctx.spvals_ptr = NULL;
    ctx.nargs = jl_is_method(lam->def.method) ? lam->def.method->nargs : 0;
    bool toplevel = !jl_is_method(lam->def.method);

    // step 1b. unpack debug information
    int coverage_mode = jl_options.code_coverage;
    int malloc_log_mode = jl_options.malloc_log;
    StringRef filename = "<missing>";
    StringRef dbgFuncName = ctx.name;
    int toplineno = -1;
    if (jl_is_method(lam->def.method)) {
        toplineno = lam->def.method->line;
        if (lam->def.method->file != empty_sym)
            filename = jl_symbol_name(lam->def.method->file);
    }
    ctx.file = filename;
    // jl_printf(JL_STDERR, "\n*** compiling %s at %s:%d\n\n",
    //           jl_symbol_name(ctx.name), filename.str().c_str(), toplineno);

    ctx.debug_enabled = true;
    if (dbgFuncName.empty()) {
        // special value: if function name is empty, disable debug info
        coverage_mode = JL_LOG_NONE;
        malloc_log_mode = JL_LOG_NONE;
        //dbgFuncName = filename; // for testing, uncomment this line
        ctx.debug_enabled = !dbgFuncName.empty();
    }
    if (jl_options.debug_level == 0)
        ctx.debug_enabled = 0;

    // step 2. process var-info lists to see what vars need boxing
    int n_ssavalues = jl_is_long(src->ssavaluetypes) ? jl_unbox_long(src->ssavaluetypes) : jl_array_len(src->ssavaluetypes);
    size_t vinfoslen = jl_array_dim0(src->slotnames);
    ctx.slots.resize(vinfoslen);
    size_t nreq = ctx.nargs;
    int va = 0;

    assert(lam->specTypes); // the specTypes field should always be assigned

    if (nreq > 0 && lam->def.method->isva) {
        nreq--;
        va = 1;
        jl_sym_t *vn = (jl_sym_t*)jl_array_ptr_ref(src->slotnames, ctx.nargs - 1);
        if (vn != unused_sym)
            ctx.vaSlot = ctx.nargs - 1;
    }
    ctx.nReqArgs = nreq;

    // create SAvalue locations for SSAValue objects
    ctx.ssavalue_assigned.assign(n_ssavalues, false);
    ctx.SAvalues.assign(n_ssavalues, jl_cgval_t());

    // step 3. some variable analysis
    size_t i;
    for (i = 0; i < nreq; i++) {
        jl_sym_t *argname = (jl_sym_t*)jl_array_ptr_ref(src->slotnames, i);
        if (argname == unused_sym)
            continue;
        jl_varinfo_t &varinfo = ctx.slots[i];
        varinfo.isArgument = true;
        jl_value_t *ty = jl_nth_slot_type(lam->specTypes, i);
        varinfo.value = mark_julia_type(ctx, (Value*)NULL, false, ty);
    }
    if (va && ctx.vaSlot != -1) {
        jl_varinfo_t &varinfo = ctx.slots[ctx.vaSlot];
        varinfo.isArgument = true;
        varinfo.value = mark_julia_type(ctx, (Value*)NULL, false, jl_tuple_type);
    }

    for (i = 0; i < vinfoslen; i++) {
        jl_varinfo_t &varinfo = ctx.slots[i];
        uint8_t flags = jl_array_uint8_ref(src->slotflags, i);
        varinfo.isSA = (jl_vinfo_sa(flags) != 0);
        varinfo.usedUndef = (jl_vinfo_usedundef(flags) != 0) || (!varinfo.isArgument && !src->inferred);
        if (!varinfo.isArgument) {
            jl_value_t *typ = jl_is_array(src->slottypes) ? jl_array_ptr_ref(src->slottypes, i) : (jl_value_t*)jl_any_type;
            if (!jl_is_type(typ))
                typ = (jl_value_t*)jl_any_type;
            varinfo.value = mark_julia_type(ctx, (Value*)NULL, false, typ);
        }
    }

    jl_array_t *stmts = ctx.code;
    size_t stmtslen = jl_array_dim0(stmts);

    // finish recording variable use info
    for (i = 0; i < stmtslen; i++)
        simple_use_analysis(ctx, jl_array_ptr_ref(stmts, i));

    // determine which vars need to be volatile
    mark_volatile_vars(stmts, ctx.slots);

    // step 4. determine function signature
    bool needsparams = jl_is_method(lam->def.method)
        ? jl_svec_len(lam->def.method->sparam_syms) != jl_svec_len(lam->sparam_vals)
        : false;
    for (i = 0; !needsparams && i < jl_svec_len(lam->sparam_vals); i++) {
        jl_value_t *e = jl_svecref(lam->sparam_vals, i);
        if (jl_is_typevar(e))
            needsparams = true;
    }

    jl_value_t *jlrettype = lam->rettype;
    bool specsig = uses_specsig(lam->specTypes, jlrettype, needsparams, va, src);
    if (!specsig)
        ctx.nReqArgs--;  // function not part of argArray in jlcall

    std::stringstream funcName;
    // try to avoid conflicts in the global symbol table
    if (specsig)
        funcName << "jlcall_";
    else if (needsparams)
        funcName << "japi3_";
    else
        funcName << "japi1_";
    const char* unadorned_name = ctx.name;
#if defined(_OS_LINUX_)
    if (unadorned_name[0] == '@')
        unadorned_name++;
#endif
    funcName << unadorned_name << "_" << globalUnique++;

    // allocate Function declarations and wrapper objects
    Module *M = new Module(ctx.name, jl_LLVMContext);
    jl_setup_module(M);
    jl_returninfo_t returninfo = {};
    Function *f = NULL;
    Function *fwrap = NULL;
    if (specsig) { // assumes !va and !needsparams
        std::stringstream specName;
        specName << "julia_" << unadorned_name << "_" << globalUnique;
        returninfo = get_specsig_function(M, specName.str(), lam->specTypes, jlrettype);
        f = returninfo.decl;
        ctx.has_sret = (returninfo.cc == jl_returninfo_t::SRet || returninfo.cc == jl_returninfo_t::Union);
        jl_init_function(f);

        fwrap = gen_jlcall_wrapper(lam, returninfo, funcName.str(), M);
        declarations->functionObject = strdup(fwrap->getName().str().c_str());
        declarations->specFunctionObject = strdup(f->getName().str().c_str());
    }
    else {
        f = Function::Create(needsparams ? jl_func_sig_sparams : jl_func_sig,
                             GlobalVariable::ExternalLinkage,
                             funcName.str(), M);
        returninfo.decl = f;
        jl_init_function(f);
        declarations->functionObject = strdup(f->getName().str().c_str());
        declarations->specFunctionObject = NULL;
    }

    f->addFnAttr("no-frame-pointer-elim", "true");
    if (jlrettype == (jl_value_t*)jl_bottom_type)
        f->setDoesNotReturn();
#if defined(_OS_WINDOWS_) && !defined(_CPU_X86_64_)
    // tell Win32 to realign the stack to the next 16-byte boundary
    // upon entry to any function. This achieves compatibility
    // with both MinGW-GCC (which assumes an 16-byte-aligned stack) and
    // i686 Windows (which uses a 4-byte-aligned stack)
    AttrBuilder *attr = new AttrBuilder();
    attr->addStackAlignmentAttr(16);
#if JL_LLVM_VERSION >= 50000
    f->addAttributes(AttributeList::FunctionIndex,
        AttributeList::get(f->getContext(),
            AttributeList::FunctionIndex, *attr));
#else
    f->addAttributes(AttributeSet::FunctionIndex,
        AttributeSet::get(f->getContext(),
            AttributeSet::FunctionIndex, *attr));
#endif
#endif
#if defined(_OS_WINDOWS_) && defined(_CPU_X86_64_)
    f->setHasUWTable(); // force NeedsWinEH
#endif

#ifdef USE_POLLY
    if (!jl_has_meta(stmts, polly_sym) || jl_options.polly == JL_OPTIONS_POLLY_OFF) {
        f->addFnAttr(polly::PollySkipFnAttr);
    }
#endif

#ifdef JL_DEBUG_BUILD
    f->addFnAttr(Attribute::StackProtectStrong);
#endif
    ctx.f = f;

    // Step 4b. determine debug info signature and other type info for locals
    DIBuilder dbuilder(*M);
    DIFile *topfile = NULL;
    DISubprogram *SP = NULL;
    DebugLoc noDbg, topdebugloc;
    if (ctx.debug_enabled) {
        // TODO: Fix when moving to new LLVM version
        topfile = dbuilder.createFile(filename, ".");
#if JL_LLVM_VERSION >= 40000
        DICompileUnit *CU = dbuilder.createCompileUnit(0x01, topfile, "julia", true, "", 0);
#else
        DICompileUnit *CU = dbuilder.createCompileUnit(0x01, filename, ".", "julia", true, "", 0);
#endif

        DISubroutineType *subrty;
        if (jl_options.debug_level <= 1) {
            subrty = jl_di_func_null_sig;
        }
        else if (!specsig) {
            subrty = jl_di_func_sig;
        }
        else {
            subrty = get_specsig_di(lam->rettype, lam->specTypes, topfile, dbuilder);
        }
        SP = dbuilder.createFunction(CU,
                                     dbgFuncName,      // Name
                                     f->getName(),     // LinkageName
                                     topfile,          // File
                                     0,                // LineNo
                                     subrty,           // Ty
                                     false,            // isLocalToUnit
                                     true,             // isDefinition
                                     0,                // ScopeLine
                                     DIFlagZero,       // Flags
                                     true,             // isOptimized
                                     nullptr);         // Template Parameters
        topdebugloc = DebugLoc::get(toplineno, 0, SP, NULL);
        f->setSubprogram(SP);
        if (jl_options.debug_level >= 2) {
            const bool AlwaysPreserve = true;
            // Go over all arguments and local variables and initialize their debug information
            for (i = 0; i < nreq; i++) {
                jl_sym_t *argname = (jl_sym_t*)jl_array_ptr_ref(src->slotnames, i);
                if (argname == unused_sym)
                    continue;
                jl_varinfo_t &varinfo = ctx.slots[i];
                varinfo.dinfo = dbuilder.createParameterVariable(
                    SP,                                 // Scope (current function will be fill in later)
                    jl_symbol_name(argname),            // Variable name
                    ctx.has_sret + i + 1,               // Argument number (1-based)
                    topfile,                            // File
                    toplineno == -1 ? 0 : toplineno,    // Line
                    // Variable type
                    julia_type_to_di(varinfo.value.typ, &dbuilder, false),
                    AlwaysPreserve,                     // May be deleted if optimized out
                    DIFlagZero);                        // Flags (TODO: Do we need any)
            }
            if (va && ctx.vaSlot != -1) {
                ctx.slots[ctx.vaSlot].dinfo = dbuilder.createParameterVariable(
                    SP,                                 // Scope (current function will be fill in later)
                    std::string(jl_symbol_name(slot_symbol(ctx, ctx.vaSlot))) + "...",  // Variable name
                    ctx.has_sret + nreq + 1,            // Argument number (1-based)
                    topfile,                            // File
                    toplineno == -1 ? 0 : toplineno,    // Line (for now, use lineno of the function)
                    julia_type_to_di(ctx.slots[ctx.vaSlot].value.typ, &dbuilder, false),
                    AlwaysPreserve,                     // May be deleted if optimized out
                    DIFlagZero);                        // Flags (TODO: Do we need any)
            }
            for (i = 0; i < vinfoslen; i++) {
                jl_sym_t *s = (jl_sym_t*)jl_array_ptr_ref(src->slotnames, i);
                jl_varinfo_t &varinfo = ctx.slots[i];
                if (varinfo.isArgument || s == compiler_temp_sym || s == unused_sym)
                    continue;
                // LLVM 4.0: Assume the variable has default alignment
                varinfo.dinfo = dbuilder.createAutoVariable(
                    SP,                     // Scope (current function will be fill in later)
                    jl_symbol_name(s),       // Variable name
                    topfile,                 // File
                    toplineno == -1 ? 0 : toplineno, // Line (for now, use lineno of the function)
                    julia_type_to_di(varinfo.value.typ, &dbuilder, false), // Variable type
                    AlwaysPreserve,          // May be deleted if optimized out
                    DIFlagZero               // Flags (TODO: Do we need any)
                    );
            }
        }
    }

    // step 5. create first basic block
    BasicBlock *b0 = BasicBlock::Create(jl_LLVMContext, "top", f);
    ctx.builder.SetInsertPoint(b0);
    ctx.builder.SetCurrentDebugLocation(noDbg);

    // spill arguments into stack slots
    // so it is more likely to be possible to find them when debugging
    Value *fArg=NULL, *argArray=NULL, *pargArray=NULL, *argCount=NULL;
    if (!specsig) {
        Function::arg_iterator AI = f->arg_begin();
        if (needsparams) {
            ctx.spvals_ptr = &*AI;
            ++AI;
        }
        fArg = &*AI++;
        argArray = &*AI++;
        pargArray = ctx.builder.CreateAlloca(argArray->getType());
        ctx.builder.CreateStore(argArray, pargArray, true/*volatile store to prevent removal of this alloca*/);
        argCount = &*AI++;
        ctx.argArray = argArray;
        ctx.argCount = argCount;
    }

    /*
    // step 6. (optional) check for stack overflow (the slower way)
    Value *cur_sp =
        ctx.builder.CreateCall(Intrinsic::getDeclaration(M,
                                                     Intrinsic::frameaddress),
                           ConstantInt::get(T_int32, 0));
    Value *sp_ok =
        ctx.builder.CreateICmpUGT(cur_sp,
                              ConstantInt::get(T_size,
                                               (uptrint_t)jl_stack_lo));
    error_unless(ctx, sp_ok, "stack overflow");
    */

    // step 7. set up GC frame
    allocate_gc_frame(ctx, b0);
    Value *last_age = NULL;
    if (toplevel) {
        emit_last_age_field(ctx);
        last_age = tbaa_decorate(tbaa_gcframe, ctx.builder.CreateLoad(ctx.world_age_field));
    }

    // step 8. allocate local variables slots
    // must be in the first basic block for the llvm mem2reg pass to work

    // get pointers for locals stored in the gc frame array (argTemp)
    for (i = 0; i < vinfoslen; i++) {
        jl_sym_t *s = slot_symbol(ctx, i);
        if (s == unused_sym)
            continue;
        jl_varinfo_t &varinfo = ctx.slots[i];
        if (!varinfo.used) {
            varinfo.usedUndef = false;
            continue;
        }
        jl_value_t *jt = varinfo.value.typ;
        assert(!varinfo.boxroot); // variables shouldn't have memory locs already
        if (varinfo.value.constant) {
            // no need to explicitly load/store a constant/ghost value
            alloc_def_flag(ctx, varinfo);
            continue;
        }
        else if (varinfo.isArgument) {
            // if we can unbox it, just use the input pointer
            if (i != (size_t)ctx.vaSlot && isbits_spec(jt, false))
                continue;
        }
        else if (jl_is_uniontype(jt)) {
            bool allunbox;
            size_t align;
            Value *lv = try_emit_union_alloca(ctx, (jl_uniontype_t*)jt, allunbox, align);
            if (lv) {
                lv->setName(jl_symbol_name(s));
                varinfo.value = mark_julia_slot(lv, jt, NULL, tbaa_stack);
                varinfo.pTIndex = emit_static_alloca(ctx, T_int8);
                // the slot is not immutable if there are multiple assignments
                varinfo.value.isimmutable &= varinfo.isSA;
            }
            else if (allunbox) {
                // all ghost values just need a selector allocated
                AllocaInst *lv = emit_static_alloca(ctx, T_int8);
                lv->setName(jl_symbol_name(s));
                varinfo.pTIndex = lv;
                varinfo.value.tbaa = NULL;
                varinfo.value.isboxed = false;
                varinfo.value.isimmutable = true;
            }
            if (lv || allunbox)
                alloc_def_flag(ctx, varinfo);
            if (allunbox)
                continue;
        }
        else if (isbits_spec(jt, false)) {
            bool isboxed;
            Type *vtype = julia_type_to_llvm(jt, &isboxed);
            assert(!isboxed);
            assert(!type_is_ghost(vtype) && "constants should already be handled");
            // CreateAlloca is OK during prologue setup
            Value *lv = ctx.builder.CreateAlloca(vtype, NULL, jl_symbol_name(s));
            varinfo.value = mark_julia_slot(lv, jt, NULL, tbaa_stack);
            // slot is not immutable if there are multiple assignments
            varinfo.value.isimmutable &= varinfo.isSA;
            alloc_def_flag(ctx, varinfo);
            if (ctx.debug_enabled && varinfo.dinfo) {
                assert((Metadata*)varinfo.dinfo->getType() != jl_pvalue_dillvmt);
                dbuilder.insertDeclare(lv, varinfo.dinfo, dbuilder.createExpression(),
                                       topdebugloc,
                                       ctx.builder.GetInsertBlock());
            }
            continue;
        }
        if (!varinfo.isArgument || // always need a slot if the variable is assigned
            specsig || // for arguments, give them stack slots if they aren't in `argArray` (otherwise, will use that pointer)
            (va && (int)i == ctx.vaSlot) || // or it's the va arg tuple
            i == 0) { // or it is the first argument (which isn't in `argArray`)
#if JL_LLVM_VERSION >= 50000
            AllocaInst *av = new AllocaInst(T_prjlvalue, 0,
#else
            AllocaInst *av = new AllocaInst(T_prjlvalue,
#endif
                jl_symbol_name(s), /*InsertBefore*/ctx.ptlsStates);
            StoreInst *SI = new StoreInst(
                ConstantPointerNull::get(cast<PointerType>(T_prjlvalue)), av,
                false);
            SI->insertAfter(ctx.ptlsStates);
            varinfo.boxroot = av;
            if (ctx.debug_enabled && varinfo.dinfo) {
                DIExpression *expr;
                if ((Metadata*)varinfo.dinfo->getType() == jl_pvalue_dillvmt) {
                    expr = dbuilder.createExpression();
                }
                else {
                    SmallVector<uint64_t, 8> addr;
                    addr.push_back(llvm::dwarf::DW_OP_deref);
                    expr = dbuilder.createExpression(addr);
                }
                dbuilder.insertDeclare(av, varinfo.dinfo, expr,
                                            topdebugloc,
                                ctx.builder.GetInsertBlock());
            }
        }
        maybe_alloc_arrayvar(ctx, i);
    }

    // step 9. move args into local variables
    Function::arg_iterator AI = f->arg_begin();
    if (ctx.has_sret)
        AI++; // skip sret slot
    for (i = 0; i < nreq; i++) {
        jl_sym_t *s = (jl_sym_t*)jl_array_ptr_ref(src->slotnames, i);
        jl_value_t *argType = jl_nth_slot_type(lam->specTypes, i);
        bool isboxed;
        Type *llvmArgType = julia_type_to_llvm(argType, &isboxed);
        if (s == unused_sym) {
            if (specsig && !type_is_ghost(llvmArgType))
                ++AI;
            continue;
        }
        jl_varinfo_t &vi = ctx.slots[i];
        jl_cgval_t theArg;
        if (s == unused_sym || vi.value.constant) {
            assert(vi.boxroot == NULL);
            if (specsig && !type_is_ghost(llvmArgType))
                ++AI;
        }
        else {
            if (specsig) {
                if (type_is_ghost(llvmArgType)) { // this argument is not actually passed
                    theArg = ghostValue(argType);
                }
                else if (llvmArgType->isAggregateType()) {
                    Argument *Arg = &*AI++;
                    maybe_mark_argument_dereferenceable(Arg, argType);
                    theArg = mark_julia_slot(Arg, argType, NULL, tbaa_const); // this argument is by-pointer
                    theArg.isimmutable = true;
                }
                else {
                    Argument *Arg = &*AI++;
                    if (isboxed)
                        maybe_mark_argument_dereferenceable(Arg, argType);
                    theArg = mark_julia_type(ctx, Arg, isboxed, argType, /*needsgcroot*/false);
                }
            }
            else {
                if (i == 0) {
                    // first (function) arg is separate in jlcall
                    theArg = mark_julia_type(ctx, fArg, true, vi.value.typ, /*needsgcroot*/false);
                }
                else {
                    Value *argPtr = ctx.builder.CreateGEP(argArray, ConstantInt::get(T_size, i-1));
                    theArg = mark_julia_type(ctx, ctx.builder.CreateLoad(argPtr), true, vi.value.typ, /*needsgcroot*/false);
                    if (ctx.debug_enabled && vi.dinfo && !vi.boxroot && !vi.value.V) {
                        SmallVector<uint64_t, 8> addr;
                        addr.push_back(llvm::dwarf::DW_OP_deref);
                        addr.push_back(llvm::dwarf::DW_OP_plus);
                        addr.push_back((i - 1) * sizeof(void*));
                        if ((Metadata*)vi.dinfo->getType() != jl_pvalue_dillvmt)
                            addr.push_back(llvm::dwarf::DW_OP_deref);
                        dbuilder.insertDeclare(pargArray, vi.dinfo, dbuilder.createExpression(addr),
                                        topdebugloc,
                                        ctx.builder.GetInsertBlock());
                    }
                }
            }

            if (vi.boxroot == NULL) {
                assert(vi.value.V == NULL && "unexpected variable slot created for argument");
                // keep track of original (possibly boxed) value to avoid re-boxing or moving
                vi.value = theArg;
                if (specsig && theArg.V && ctx.debug_enabled && vi.dinfo) {
                    SmallVector<uint64_t, 8> addr;
                    if ((Metadata*)vi.dinfo->getType() != jl_pvalue_dillvmt && theArg.ispointer())
                        addr.push_back(llvm::dwarf::DW_OP_deref);
                    AllocaInst *parg = dyn_cast<AllocaInst>(theArg.V);
                    if (!parg) {
                        parg = ctx.builder.CreateAlloca(theArg.V->getType(), NULL, jl_symbol_name(s));
                        ctx.builder.CreateStore(theArg.V, parg);
                    }
                    dbuilder.insertDeclare(parg, vi.dinfo, dbuilder.createExpression(addr),
                                                topdebugloc,
                                                ctx.builder.GetInsertBlock());
                }
            }
            else {
                Value *argp = boxed(ctx, theArg, false); // skip the temporary gcroot since it would be folded to argp anyways
                ctx.builder.CreateStore(argp, vi.boxroot);
                if (!theArg.isboxed)
                    emit_local_root(ctx, &vi); // create a root for vi
            }
            // get arrayvar data if applicable
            if (arrayvars.find(i) != arrayvars.end()) {
                jl_arrayvar_t av = arrayvars[i];
                assign_arrayvar(ctx, av, theArg);
            }
        }
    }

    // step 10. allocate rest argument
    if (va && ctx.vaSlot != -1) {
        jl_varinfo_t &vi = ctx.slots[ctx.vaSlot];
        if (vi.value.constant || !vi.used) {
            assert(vi.boxroot == NULL);
        }
        else {
            // restarg = jl_f_tuple(NULL, &args[nreq], nargs - nreq)
            CallInst *restTuple =
                ctx.builder.CreateCall(prepare_call(jltuple_func),
                        { maybe_decay_untracked(V_null),
                          ctx.builder.CreateGEP(argArray,
                                  ConstantInt::get(T_size, nreq - 1)),
                          ctx.builder.CreateSub(argCount,
                                  ConstantInt::get(T_int32, nreq - 1)) });
            restTuple->setAttributes(jltuple_func->getAttributes());
            ctx.builder.CreateStore(restTuple, vi.boxroot);
            emit_local_root(ctx, &vi); // create a root for vi
        }
    }

    // step 11. Compute properties for each statements
    //     This needs to be computed by iterating in the IR order
    //     instead of control flow order.
    auto in_user_mod = [] (jl_module_t *mod) {
        return (!jl_is_submodule(mod, jl_base_module) &&
                !jl_is_submodule(mod, jl_core_module));
    };
    struct DbgState {
        DebugLoc loc;
        DISubprogram *sp;
        StringRef file;
        ssize_t line;
        bool in_user_code;
    };
    struct StmtProp {
        DebugLoc loc;
        StringRef file;
        ssize_t line;
        bool is_inbounds;
        bool loc_changed;
        bool is_poploc;
        bool in_user_code;
    };
    std::vector<StmtProp> stmtprops(stmtslen);
    std::vector<DbgState> DI_stack;
    std::vector<bool> inbounds_stack{false};
    auto is_inbounds = [&] () {
        // inbounds rule is either of top two values on inbounds stack are true
        size_t sz = inbounds_stack.size();
        bool inbounds = sz && inbounds_stack.back();
        if (sz > 1)
            inbounds |= inbounds_stack[sz - 2];
        return inbounds;
    };
    StmtProp cur_prop{topdebugloc, filename, toplineno,
            false, true, false, false};
    ctx.line = &cur_prop.line;
    if (coverage_mode != JL_LOG_NONE || malloc_log_mode) {
        cur_prop.in_user_code = (!jl_is_submodule(ctx.module, jl_base_module) &&
                                 !jl_is_submodule(ctx.module, jl_core_module));
    }
    for (i = 0; i < stmtslen; i++) {
        cur_prop.loc_changed = false;
        cur_prop.is_poploc = false;
        jl_value_t *stmt = jl_array_ptr_ref(stmts, i);
        jl_expr_t *expr = jl_is_expr(stmt) ? (jl_expr_t*)stmt : nullptr;
#ifndef JL_NDEBUG
        if (jl_is_labelnode(stmt)) {
            size_t lname = jl_labelnode_label(stmt);
            if (lname != i + 1) {
                jl_safe_printf("Label number mismatch.\n");
                jl_(stmts);
                abort();
            }
        }
#endif
        if (jl_is_linenode(stmt) || (expr && expr->head == line_sym)) {
            ssize_t lno = -1;
            if (jl_is_linenode(stmt)) {
                lno = jl_linenode_line(stmt);
            }
            else {
                lno = jl_unbox_long(jl_exprarg(stmt,0));
            }
            MDNode *inlinedAt = NULL;
            if (DI_stack.size() > 0) {
                inlinedAt = DI_stack.back().loc;
            }
            if (ctx.debug_enabled)
                cur_prop.loc = DebugLoc::get(lno, 0, SP, inlinedAt);
            cur_prop.line = lno;
            cur_prop.loc_changed = true;
        }
        else if (expr && expr->head == meta_sym &&
                 jl_array_len(expr->args) >= 1) {
            jl_value_t *meta_arg = jl_exprarg(expr, 0);
            if (meta_arg == (jl_value_t*)jl_symbol("push_loc")) {
                const char *new_filename = "<missing>";
                assert(jl_array_len(expr->args) > 1);
                jl_sym_t *filesym = (jl_sym_t*)jl_exprarg(expr, 1);
                if (filesym != empty_sym)
                    new_filename = jl_symbol_name(filesym);
                DIFile *new_file = nullptr;
                if (ctx.debug_enabled)
                    new_file = dbuilder.createFile(new_filename, ".");
                DI_stack.push_back(DbgState{cur_prop.loc, SP,
                            cur_prop.file, cur_prop.line,
                            cur_prop.in_user_code});
                const char *inl_name = "";
                int inlined_func_lineno = 0;
                if (jl_array_len(expr->args) > 2) {
                    for (size_t ii = 2; ii < jl_array_len(expr->args); ii++) {
                        jl_value_t *arg = jl_exprarg(expr, ii);
                        if (jl_is_symbol(arg))
                            inl_name = jl_symbol_name((jl_sym_t*)arg);
                        else if (jl_is_int32(arg))
                            inlined_func_lineno = jl_unbox_int32(arg);
                        else if (jl_is_int64(arg))
                            inlined_func_lineno = jl_unbox_int64(arg);
                        else if (jl_is_module(arg)) {
                            jl_module_t *mod = (jl_module_t*)arg;
                            cur_prop.in_user_code = in_user_mod(mod);
                        }
                    }
                }
                else {
                    inl_name = "macro expansion";
                }
                if (ctx.debug_enabled) {
                    SP = dbuilder.createFunction(new_file,
                                                 std::string(inl_name) + ";",
                                                 inl_name,
                                                 new_file,
                                                 0,
                                                 jl_di_func_null_sig,
                                                 false,
                                                 true,
                                                 0,
                                                 DIFlagZero,
                                                 true,
                                                 nullptr);
                    MDNode *inlinedAt = NULL;
                    inlinedAt = cur_prop.loc;
                    cur_prop.loc = DebugLoc::get(inlined_func_lineno,
                                                 0, SP, inlinedAt);
                }
                cur_prop.file = new_filename;
                cur_prop.line = inlined_func_lineno;
                cur_prop.loc_changed = true;
            }
            else if (meta_arg == (jl_value_t*)jl_symbol("pop_loc")) {
                cur_prop.is_poploc = true;
                auto &DI = DI_stack.back();
                SP = DI.sp;
                cur_prop.loc = DI.loc;
                cur_prop.file = DI.file;
                cur_prop.line = DI.line;
                cur_prop.in_user_code = DI.in_user_code;
                DI_stack.pop_back();
                cur_prop.loc_changed = true;
            }
        }
        if (expr) {
            jl_value_t **args = (jl_value_t**)jl_array_data(expr->args);
            if (expr->head == inbounds_sym) {
                // manipulate inbounds stack
                if (jl_array_len(expr->args) > 0) {
                    jl_value_t *arg = args[0];
                    if (arg == jl_true) {
                        inbounds_stack.push_back(true);
                    }
                    else if (arg == jl_false) {
                        inbounds_stack.push_back(false);
                    }
                    else if (!inbounds_stack.empty()) {
                        inbounds_stack.pop_back();
                    }
                }
            }
        }
        cur_prop.is_inbounds = is_inbounds();
        stmtprops[i] = cur_prop;
    }
    DI_stack.clear();
    inbounds_stack.clear();

    // step 12. Do codegen in control flow order
    std::vector<std::pair<int,BasicBlock*>> workstack;
    int cursor = 0;
    // Whether we are doing codegen in statement order.
    // We need to update debug location if this is false even if
    // `loc_changed` is false.
    bool linear_codegen = true;
    auto find_next_stmt = [&] (int seq_next) {
        // `seq_next` is the next statement we want to emit
        // i.e. if it exists, it's the next one following control flow and
        // should be emitted into the current insert point.
        if (seq_next >= 0 && (unsigned)seq_next < stmtslen) {
            linear_codegen = (seq_next - cursor) == 1;
            cursor = seq_next;
            return;
        }
        if (!ctx.builder.GetInsertBlock()->getTerminator())
            ctx.builder.CreateUnreachable();
        if (workstack.empty()) {
            cursor = -1;
            linear_codegen = false;
            return;
        }
        auto &item = workstack.back();
        ctx.builder.SetInsertPoint(item.second);
        linear_codegen = (item.first - cursor) == 1;
        cursor = item.first;
        workstack.pop_back();
    };
    auto add_to_list = [&] (unsigned pos, BasicBlock *bb) {
        if (pos >= stmtslen)
            return;
        workstack.push_back({pos, bb});
    };
    // returns the corresponding basic block.
    // if `unconditional` a unconditional branch is created to the target
    // label and the cursor is set to the next statement to process
    auto handle_label = [&] (int lname, bool unconditional) {
        auto &bb = labels[lname];
        BasicBlock *cur_bb = ctx.builder.GetInsertBlock();
        // Check if we've already visited this label
        if (bb) {
            // Already in the work list
            // branch to it and pop one from the work list
            if (unconditional) {
                if (!cur_bb->getTerminator())
                    ctx.builder.CreateBr(bb);
                find_next_stmt(-1);
            }
            return bb;
        }
        // If this is a label node in an empty bb
        if (lname == cursor + 1 && cur_bb->begin() == cur_bb->end()) {
            assert(unconditional);
            // Use this bb as the one for the new label.
            bb = cur_bb;
        }
        else {
            // Otherwise, create a new BB
            // use the label name as the BB name.
            bb = BasicBlock::Create(jl_LLVMContext,
                                    "L" + std::to_string(lname), f);
            if (unconditional) {
                if (!cur_bb->getTerminator())
                    ctx.builder.CreateBr(bb);
                ctx.builder.SetInsertPoint(bb);
            }
            else {
                add_to_list(lname, bb);
            }
        }
        if (unconditional)
            find_next_stmt(lname);
        return bb;
    };

    auto do_coverage = [&] (bool in_user_code) {
        if (!JL_FEAT_TEST(ctx, code_coverage)) return false;
        return (coverage_mode == JL_LOG_ALL ||
                (coverage_mode == JL_LOG_USER && in_user_code));
    };
    auto do_malloc_log = [&] (bool in_user_code) {
        if (!JL_FEAT_TEST(ctx, track_allocations)) return false;
        return (malloc_log_mode == JL_LOG_ALL ||
                (malloc_log_mode == JL_LOG_USER && in_user_code));
    };

    // Handle the implicit first line number node.
    if (ctx.debug_enabled)
        ctx.builder.SetCurrentDebugLocation(topdebugloc);
    if (coverage_mode != JL_LOG_NONE && do_coverage(in_user_mod(ctx.module)))
        coverageVisitLine(ctx, filename, toplineno);
    while (cursor != -1) {
        auto &props = stmtprops[cursor];
        if ((props.loc_changed || !linear_codegen) && ctx.debug_enabled)
            ctx.builder.SetCurrentDebugLocation(props.loc);
        // Disable coverage for pop_loc, it doesn't start a new expression
        if (props.loc_changed && do_coverage(props.in_user_code) &&
            !props.is_poploc) {
            coverageVisitLine(ctx, props.file, props.line);
        }
        ctx.is_inbounds = props.is_inbounds;
        jl_value_t *stmt = jl_array_ptr_ref(stmts, cursor);
        jl_expr_t *expr = jl_is_expr(stmt) ? (jl_expr_t*)stmt : nullptr;
        if (jl_is_labelnode(stmt)) {
            // Label node
            int lname = jl_labelnode_label(stmt);
            handle_label(lname, true);
            continue;
        }
        if (expr && expr->head == return_sym) {
            // this is basically a copy of emit_assignment,
            // but where the assignment slot is the retval
            jl_cgval_t retvalinfo = emit_expr(ctx, jl_exprarg(expr, 0));
            retvalinfo = convert_julia_type(ctx, retvalinfo, jlrettype, /*needs-root*/false);
            if (retvalinfo.typ == jl_bottom_type) {
                ctx.builder.CreateUnreachable();
                find_next_stmt(-1);
                continue;
            }

            Value *isboxed_union = NULL;
            Value *retval;
            Value *sret = ctx.has_sret ? &*f->arg_begin() : NULL;
            Type *retty = f->getReturnType();
            switch (returninfo.cc) {
            case jl_returninfo_t::Boxed:
                retval = boxed(ctx, retvalinfo, false); // skip the gcroot on the return path
                break;
            case jl_returninfo_t::Register:
                if (type_is_ghost(retty))
                    retval = NULL;
                else
                    retval = emit_unbox(ctx, retty, retvalinfo, jlrettype);
                break;
            case jl_returninfo_t::SRet:
                retval = NULL;
                break;
            case jl_returninfo_t::Union: {
                Value *data, *tindex;
                if (retvalinfo.TIndex) {
                    tindex = retvalinfo.TIndex;
                    if (retvalinfo.V == NULL) {
                        // treat this as a simple Ghosts
                        data = maybe_decay_untracked(V_null);
                        sret = NULL;
                    }
                    else {
                        data = maybe_decay_untracked(V_null);
                        if (retvalinfo.ispointer() && !isa<AllocaInst>(retvalinfo.V)) {
                            // also need to account for the possibility the return object is boxed
                            // and avoid / skip copying it to the stack
                            isboxed_union = ctx.builder.CreateICmpNE(
                                    ctx.builder.CreateAnd(tindex, ConstantInt::get(T_int8, 0x80)),
                                    ConstantInt::get(T_int8, 0));
                            // Lift the select, because gcroot may be NULL if
                            // there's no boxed value.
                            if (isa<Constant>(isboxed_union))
                                data = cast<ConstantInt>(isboxed_union)->isZero() ? data : ctx.builder.CreateLoad(retvalinfo.gcroot);
                            else
                                data = ctx.builder.CreateSelect(isboxed_union,
                                    ctx.builder.CreateLoad(retvalinfo.gcroot),
                                    data);
                        }
                    }
                }
                else {
                    // treat this as a simple boxed returninfo
                    //assert(retvalinfo.isboxed);
                    tindex = compute_tindex_unboxed(ctx, retvalinfo, jlrettype);
                    tindex = ctx.builder.CreateOr(tindex, ConstantInt::get(T_int8, 0x80));
                    data = maybe_decay_untracked(boxed(ctx, retvalinfo, false)); // skip the gcroot on the return path
                    sret = NULL;
                }
                retval = UndefValue::get(retty);
                retval = ctx.builder.CreateInsertValue(retval, data, 0);
                retval = ctx.builder.CreateInsertValue(retval, tindex, 1);
                break;
            }
            case jl_returninfo_t::Ghosts:
                retval = compute_tindex_unboxed(ctx, retvalinfo, jlrettype);
                break;
            }
            if (sret) {
                if (retvalinfo.ispointer()) {
                    if (returninfo.cc == jl_returninfo_t::SRet) {
                        assert(jl_is_leaf_type(jlrettype));
                        Value *copy_bytes = ConstantInt::get(T_int32, jl_datatype_size(jlrettype));
                        ctx.builder.CreateMemCpy(sret,
                                             data_pointer(ctx, retvalinfo, T_pint8),
                                             copy_bytes,
                                             returninfo.union_minalign);
                    }
                    else {
                        emit_unionmove(ctx, sret, retvalinfo, isboxed_union, false, NULL);
                    }
                }
                else {
                    Type *store_ty = julia_type_to_llvm(retvalinfo.typ);
                    Type *dest_ty = store_ty->getPointerTo();
                    if (dest_ty != sret->getType())
                        sret = emit_bitcast(ctx, sret, dest_ty);
                    ctx.builder.CreateStore(emit_unbox(ctx, store_ty, retvalinfo, retvalinfo.typ), sret);
                }
            }

            if (do_malloc_log(props.in_user_code) && props.line != -1)
                mallocVisitLine(ctx, props.file, props.line);
            if (toplevel)
                ctx.builder.CreateStore(last_age, ctx.world_age_field);
            assert(type_is_ghost(retty) || returninfo.cc == jl_returninfo_t::SRet ||
                retval->getType() == ctx.f->getReturnType());
            ctx.builder.CreateRet(retval);
            find_next_stmt(-1);
            continue;
        }
        if (jl_is_gotonode(stmt)) {
            int lname = jl_gotonode_label(stmt);
            handle_label(lname, true);
            continue;
        }
        if (expr && expr->head == goto_ifnot_sym) {
            jl_value_t **args = (jl_value_t**)jl_array_data(expr->args);
            jl_value_t *cond = args[0];
            int lname = jl_unbox_long(args[1]);
            Value *isfalse = emit_condition(ctx, cond, "if");
            if (do_malloc_log(props.in_user_code) && props.line != -1)
                mallocVisitLine(ctx, props.file, props.line);
            BasicBlock *ifso = BasicBlock::Create(jl_LLVMContext, "if", f);
            BasicBlock *ifnot = handle_label(lname, false);
            // Any branches treated as constant in type inference should be
            // eliminated before running
            ctx.builder.CreateCondBr(isfalse, ifnot, ifso);
            ctx.builder.SetInsertPoint(ifso);
        }
        else if (expr && expr->head == enter_sym) {
            jl_value_t **args = (jl_value_t**)jl_array_data(expr->args);
            assert(jl_is_long(args[0]));
            int lname = jl_unbox_long(args[0]);
            CallInst *sj = ctx.builder.CreateCall(prepare_call(except_enter_func));
            // We need to mark this on the call site as well. See issue #6757
            sj->setCanReturnTwice();
            Value *isz = ctx.builder.CreateICmpEQ(sj, ConstantInt::get(T_int32, 0));
            BasicBlock *tryblk = BasicBlock::Create(jl_LLVMContext, "try", f);
            BasicBlock *handlr = handle_label(lname, false);
#ifdef _OS_WINDOWS_
            BasicBlock *cond_resetstkoflw_blk = BasicBlock::Create(jl_LLVMContext, "cond_resetstkoflw", f);
            BasicBlock *resetstkoflw_blk = BasicBlock::Create(jl_LLVMContext, "resetstkoflw", f);
            ctx.builder.CreateCondBr(isz, tryblk, cond_resetstkoflw_blk);
            ctx.builder.SetInsertPoint(cond_resetstkoflw_blk);
            ctx.builder.CreateCondBr(ctx.builder.CreateICmpEQ(
                                     literal_pointer_val(ctx, jl_stackovf_exception),
                                     ctx.builder.CreateLoad(emit_exc_in_transit(ctx), true)),
                                 resetstkoflw_blk, handlr);
            ctx.builder.SetInsertPoint(resetstkoflw_blk);
            ctx.builder.CreateCall(prepare_call(resetstkoflw_func), {});
            ctx.builder.CreateBr(handlr);
#else
            ctx.builder.CreateCondBr(isz, tryblk, handlr);
#endif
            ctx.builder.SetInsertPoint(tryblk);
        }
        else {
            emit_stmtpos(ctx, stmt);
            if (do_malloc_log(props.in_user_code) && props.line != -1) {
                mallocVisitLine(ctx, props.file, props.line);
            }
        }
        find_next_stmt(cursor + 1);
    }
    ctx.builder.SetCurrentDebugLocation(noDbg);
    ctx.builder.ClearInsertionPoint();

    // step 13. Perform any delayed instantiations
    if (ctx.debug_enabled) {
        dbuilder.finalize();
    }

    if (ctx.vaSlot > 0) {
        // remove VA allocation if we never referenced it
        Instruction *root = cast_or_null<Instruction>(ctx.slots[ctx.vaSlot].boxroot);
        if (root) {
            Instruction *store_value = NULL;
            bool have_real_use = false;
            for (Use &U : root->uses()) {
                User *RU = U.getUser();
                if (StoreInst *SRU = dyn_cast<StoreInst>(RU)) {
                    if (!store_value)
                        store_value = dyn_cast<Instruction>(SRU->getValueOperand());
                }
                else if (isa<DbgInfoIntrinsic>(RU)) {
                }
                else if (isa<LoadInst>(RU) && RU->use_empty()) {
                }
                else {
                    have_real_use = true;
                    break;
                }
            }
            if (!have_real_use) {
                Instruction *use = NULL;
                for (Use &U : root->uses()) {
                    if (use) // erase after the iterator moves on
                        use->eraseFromParent();
                    User *RU = U.getUser();
                    use = cast<Instruction>(RU);
                }
                if (use)
                    use->eraseFromParent();
                root->eraseFromParent();
                if (store_value)
                    store_value->eraseFromParent();
            }
        }
    }

    // copy ctx.roots into m->roots
    // if we created any new roots during codegen
    if (ctx.roots) {
        jl_method_t *m = lam->def.method;
        JL_LOCK(&m->writelock);
        if (m->roots == NULL) {
            m->roots = ctx.roots;
            jl_gc_wb(m, m->roots);
        }
        else {
            size_t i, ilen = jl_array_dim0(ctx.roots);
            size_t j, jlen = jl_array_dim0(m->roots);
            for (i = 0; i < ilen; i++) {
                jl_value_t *ival = jl_array_ptr_ref(ctx.roots, i);
                for (j = 0; j < jlen; j++) {
                    jl_value_t *jval = jl_array_ptr_ref(m->roots, j);
                    if (ival == jval)
                        break;
                }
                if (j == jlen) // not found - add to array
                    jl_array_ptr_1d_push(m->roots, ival);
            }
        }
        ctx.roots = NULL;
        JL_UNLOCK(&m->writelock);
    }

    JL_GC_POP();
    return std::unique_ptr<Module>(M);
}

// --- initialization ---

std::pair<MDNode*,MDNode*> tbaa_make_child(const char *name, MDNode *parent=nullptr, bool isConstant=false)
{
    static MDBuilder *mbuilder = new MDBuilder(jl_LLVMContext);
    static MDNode *tbaa_root = mbuilder->createTBAARoot("jtbaa");
    if (!parent)
        parent = tbaa_root;
    MDNode *scalar = mbuilder->createTBAAScalarTypeNode(name, parent);
    MDNode *n = mbuilder->createTBAAStructTagNode(scalar, scalar, 0, isConstant);
    return std::make_pair(n, scalar);
}

static GlobalVariable *global_to_llvm(const std::string &cname, void *addr, Module *m)
{
    GlobalVariable *gv =
        new GlobalVariable(*m, T_pjlvalue, true,
                           GlobalVariable::ExternalLinkage, NULL, cname);
    add_named_global(gv, addr);
    return gv;
}
llvm::SmallVector<std::pair<jl_value_t**, GlobalVariable*>, 16> gv_for_global;
static GlobalVariable *global_jlvalue_to_llvm(const std::string &cname, jl_value_t **addr, Module *m)
{
    GlobalVariable *gv = global_to_llvm(cname, (void*)addr, m);
    gv_for_global.push_back(std::make_pair(addr, gv));
    return gv;
}
static GlobalVariable *julia_const_gv(jl_value_t *val)
{
    for (auto& kv : gv_for_global) {
        if (*kv.first == val)
            return kv.second;
    }
    return nullptr;
}

static Function *jlcall_func_to_llvm(const std::string &cname, jl_fptr_t addr, Module *m)
{
    Function *f = Function::Create(jl_func_sig, Function::ExternalLinkage, cname, m);
    add_named_global(f, addr);
    return f;
}

extern "C" void jl_fptr_to_llvm(jl_fptr_t fptr, jl_method_instance_t *lam, int specsig)
{
    if (imaging_mode) {
        if (!specsig) {
            lam->fptr = fptr; // in imaging mode, it's fine to use the fptr, but we don't want it in the shadow_module
        }
    }
    else {
        // this assigns a function pointer (from loading the system image), to the function object
        std::stringstream funcName;
        if (specsig)
            funcName << "jlsys_"; // the specsig implementation
        else if (lam->functionObjectsDecls.specFunctionObject)
            funcName << "jlsysw_"; // it's a specsig wrapper
        else if (lam->jlcall_api == 1)
            funcName << "jsys1_"; // it's a jlcall without a specsig
        const char* unadorned_name = jl_symbol_name(lam->def.method->name);
        funcName << unadorned_name << "_" << globalUnique++;
        Function *f = jlcall_func_to_llvm(funcName.str(), fptr, NULL);
        if (specsig) {
            if (lam->functionObjectsDecls.specFunctionObject == NULL) {
                lam->functionObjectsDecls.specFunctionObject = strdup(f->getName().str().c_str());
            }
        }
        else {
            assert(lam->fptr == NULL);
            lam->fptr = fptr;
            if (lam->jlcall_api == 1) {
                if (lam->functionObjectsDecls.functionObject == NULL) {
                    lam->functionObjectsDecls.functionObject = strdup(f->getName().str().c_str());
                }
            }
        }
        delete f;
    }
}

static void init_julia_llvm_meta(void)
{
    tbaa_gcframe = tbaa_make_child("jtbaa_gcframe").first;
    tbaa_stack = tbaa_make_child("jtbaa_stack").first;
    MDNode *tbaa_data_scalar;
    std::tie(tbaa_data, tbaa_data_scalar) = tbaa_make_child("jtbaa_data");
    tbaa_tag = tbaa_make_child("jtbaa_tag", tbaa_data_scalar).first;
    tbaa_binding = tbaa_make_child("jtbaa_binding", tbaa_data_scalar).first;
    MDNode *tbaa_value_scalar;
    std::tie(tbaa_value, tbaa_value_scalar) =
        tbaa_make_child("jtbaa_value", tbaa_data_scalar);
    tbaa_mutab = tbaa_make_child("jtbaa_mutab", tbaa_value_scalar).first;
    tbaa_immut = tbaa_make_child("jtbaa_immut", tbaa_value_scalar).first;
    tbaa_arraybuf = tbaa_make_child("jtbaa_arraybuf", tbaa_data_scalar).first;
    tbaa_ptrarraybuf = tbaa_make_child("jtbaa_ptrarraybuf", tbaa_data_scalar).first;
    MDNode *tbaa_array_scalar;
    std::tie(tbaa_array, tbaa_array_scalar) = tbaa_make_child("jtbaa_array");
    tbaa_arrayptr = tbaa_make_child("jtbaa_arrayptr", tbaa_array_scalar).first;
    tbaa_arraysize = tbaa_make_child("jtbaa_arraysize", tbaa_array_scalar).first;
    tbaa_arraylen = tbaa_make_child("jtbaa_arraylen", tbaa_array_scalar).first;
    tbaa_arrayflags = tbaa_make_child("jtbaa_arrayflags", tbaa_array_scalar).first;
    tbaa_const = tbaa_make_child("jtbaa_const", nullptr, true).first;
}

static void init_julia_llvm_env(Module *m)
{
    // every variable or function mapped in this function must be
    // exported from libjulia, to support static compilation
    T_int1  = Type::getInt1Ty(jl_LLVMContext);
    T_int8  = Type::getInt8Ty(jl_LLVMContext);
    T_pint8 = PointerType::get(T_int8, 0);
    T_ppint8 = PointerType::get(T_pint8, 0);
    T_pppint8 = PointerType::get(T_ppint8, 0);
    T_int16 = Type::getInt16Ty(jl_LLVMContext);
    T_pint16 = PointerType::get(T_int16, 0);
    T_int32 = Type::getInt32Ty(jl_LLVMContext);
    T_char = Type::getInt32Ty(jl_LLVMContext);
    T_pint32 = PointerType::get(T_int32, 0);
    T_int64 = Type::getInt64Ty(jl_LLVMContext);
    T_pint64 = PointerType::get(T_int64, 0);
    T_uint8 = T_int8;   T_uint16 = T_int16;
    T_uint32 = T_int32; T_uint64 = T_int64;
    if (sizeof(size_t) == 8)
        T_size = T_uint64;
    else
        T_size = T_uint32;
    T_sigatomic = Type::getIntNTy(jl_LLVMContext, sizeof(sig_atomic_t) * 8);
    T_psize = PointerType::get(T_size, 0);
    T_float16 = Type::getHalfTy(jl_LLVMContext);
    T_float32 = Type::getFloatTy(jl_LLVMContext);
    T_pfloat32 = PointerType::get(T_float32, 0);
    T_float64 = Type::getDoubleTy(jl_LLVMContext);
    T_pfloat64 = PointerType::get(T_float64, 0);
    T_float128 = Type::getFP128Ty(jl_LLVMContext);
    T_void = Type::getVoidTy(jl_LLVMContext);
    T_pvoidfunc = FunctionType::get(T_void, /*isVarArg*/false)->getPointerTo();

    auto T_pint8_derived = PointerType::get(T_int8, AddressSpace::Derived);

    // This type is used to create undef Values for use in struct declarations to skip indices
    NoopType = ArrayType::get(T_int1, 0);

    // add needed base debugging definitions to our LLVM environment
    DIBuilder dbuilder(*m);
    DIFile *julia_h = dbuilder.createFile("julia.h","");
    jl_value_dillvmt = dbuilder.createStructType(nullptr,
        "jl_value_t",
        julia_h,
        71, // At the time of this writing. Not sure if it's worth it to keep this in sync
        0 * 8, // sizeof(jl_value_t) * 8,
        __alignof__(void*) * 8, // __alignof__(jl_value_t) * 8,
        DIFlagZero, // Flags
        nullptr,    // Derived from
        nullptr);  // Elements - will be corrected later

    jl_pvalue_dillvmt = dbuilder.createPointerType(jl_value_dillvmt, sizeof(jl_value_t*) * 8,
                                                   __alignof__(jl_value_t*) * 8);

    SmallVector<llvm::Metadata *, 1> Elts;
    std::vector<Metadata*> diargs(0);
    Elts.push_back(jl_pvalue_dillvmt);
    dbuilder.replaceArrays(jl_value_dillvmt,
       dbuilder.getOrCreateArray(Elts));

    jl_ppvalue_dillvmt = dbuilder.createPointerType(jl_pvalue_dillvmt,sizeof(jl_value_t**)*8,
                                                    __alignof__(jl_value_t**)*8);

    diargs.push_back(jl_pvalue_dillvmt);    // Return Type (ret value)
    diargs.push_back(jl_pvalue_dillvmt);    // First Argument (function)
    diargs.push_back(jl_ppvalue_dillvmt);   // Second Argument (argv)
    // Third argument (length(argv))
    diargs.push_back(julia_type_to_di((jl_value_t*)jl_int32_type,&dbuilder,false));

    jl_di_func_sig = dbuilder.createSubroutineType(
        dbuilder.getOrCreateTypeArray(diargs));
    jl_di_func_null_sig = dbuilder.createSubroutineType(
        dbuilder.getOrCreateTypeArray(None));

    T_jlvalue = StructType::create(jl_LLVMContext, "jl_value_t");
    T_pjlvalue = PointerType::get(T_jlvalue, 0);
    T_prjlvalue = PointerType::get(T_jlvalue, AddressSpace::Tracked);
    T_ppjlvalue = PointerType::get(T_pjlvalue, 0);
    T_pprjlvalue = PointerType::get(T_prjlvalue, 0);
    two_pvalue_llvmt.push_back(T_pjlvalue);
    two_pvalue_llvmt.push_back(T_pjlvalue);
    three_pvalue_llvmt.push_back(T_pjlvalue);
    three_pvalue_llvmt.push_back(T_pjlvalue);
    three_pvalue_llvmt.push_back(T_pjlvalue);
    four_pvalue_llvmt.push_back(T_pjlvalue);
    four_pvalue_llvmt.push_back(T_pjlvalue);
    four_pvalue_llvmt.push_back(T_pjlvalue);
    four_pvalue_llvmt.push_back(T_pjlvalue);
    V_null = Constant::getNullValue(T_pjlvalue);
    jl_init_jit(T_pjlvalue);

    std::vector<Type*> ftargs(0);
    ftargs.push_back(T_pprjlvalue); // linfo->sparam_vals
    ftargs.push_back(T_prjlvalue);  // function
    ftargs.push_back(T_pprjlvalue); // args[]
    ftargs.push_back(T_int32);      // nargs
    jl_func_sig_sparams = FunctionType::get(T_prjlvalue, ftargs, false);
    assert(jl_func_sig_sparams != NULL);
    ftargs.erase(ftargs.begin());  // drop linfo->sparams_vals argument
    jl_func_sig = FunctionType::get(T_prjlvalue, ftargs, false);
    assert(jl_func_sig != NULL);

    Type *vaelts[] = {T_pint8
#ifdef STORE_ARRAY_LEN
                      , T_size
#endif
                      , T_int16
                      , T_int16
    };
    static_assert(sizeof(jl_array_flags_t) == sizeof(int16_t),
                  "Size of jl_array_flags_t is not the same as int16_t");
    jl_array_llvmt =
        StructType::create(jl_LLVMContext,
                           ArrayRef<Type*>(vaelts,sizeof(vaelts)/sizeof(vaelts[0])),
                           "jl_array_t");
    jl_parray_llvmt = PointerType::get(jl_array_llvmt,0);

    global_to_llvm("__stack_chk_guard", (void*)&__stack_chk_guard, m);
    Function *jl__stack_chk_fail =
        Function::Create(FunctionType::get(T_void, false),
                         Function::ExternalLinkage,
                         "__stack_chk_fail", m);
    jl__stack_chk_fail->setDoesNotReturn();
    add_named_global(jl__stack_chk_fail, &__stack_chk_fail);

    global_jlvalue_to_llvm("jl_true", &jl_true, m);
    global_jlvalue_to_llvm("jl_false", &jl_false, m);
    global_jlvalue_to_llvm("jl_emptysvec", (jl_value_t**)&jl_emptysvec, m);
    global_jlvalue_to_llvm("jl_emptytuple", &jl_emptytuple, m);
    global_jlvalue_to_llvm("jl_diverror_exception", &jl_diverror_exception, m);
    global_jlvalue_to_llvm("jl_undefref_exception", &jl_undefref_exception, m);
    global_jlvalue_to_llvm("jl_overflow_exception", &jl_overflow_exception, m);

    jlRTLD_DEFAULT_var =
        new GlobalVariable(*m, T_pint8,
                           true, GlobalVariable::ExternalLinkage,
                           NULL, "jl_RTLD_DEFAULT_handle");
    add_named_global(jlRTLD_DEFAULT_var, &jl_RTLD_DEFAULT_handle);
#ifdef _OS_WINDOWS_
    jlexe_var =
        new GlobalVariable(*m, T_pint8,
                           true, GlobalVariable::ExternalLinkage,
                           NULL, "jl_exe_handle");
    add_named_global(jlexe_var, &jl_exe_handle);
    jldll_var =
        new GlobalVariable(*m, T_pint8,
                           true, GlobalVariable::ExternalLinkage,
                           NULL, "jl_dl_handle");
    add_named_global(jldll_var, &jl_dl_handle);
#endif

#ifndef JULIA_ENABLE_THREADING
    // For non-threading, we use the address of the global variable directly
    jltls_states_var =
        new GlobalVariable(*m, T_ppjlvalue,
                           false, GlobalVariable::ExternalLinkage,
                           NULL, "jl_tls_states");
    add_named_global(jltls_states_var, &jl_tls_states);
    // placeholder function for keeping track of the end of the gcframe
    jltls_states_func = Function::Create(FunctionType::get(jltls_states_var->getType(), false),
                                         Function::ExternalLinkage,
                                         "jl_get_ptls_states", m);
    add_named_global(jltls_states_func, (void*)NULL, /*dllimport*/false);
#else
    // For threading, we emit a call to the getter function.
    // In non-imaging mode, (i.e. the code will not be saved to disk), we
    // use the address of the actual getter function directly
    // (`jl_tls_states_cb` returned by `jl_get_ptls_states_getter()`)
    // (Alternatively if we know how to generate the tls address directly
    // we will inline the assembly, see `finalize_gc_frame(Function*)`)
    // In imaging mode, we emit the function address as a load of a static
    // variable to be filled (in `dump.c`) at initialization time of the sysimg.
    // This way we can by pass the extra indirection in `jl_get_ptls_states`
    // since we don't know which getter function to use ahead of time.
    jltls_states_func = Function::Create(FunctionType::get(PointerType::get(T_ppjlvalue, 0), false),
                                         Function::ExternalLinkage,
                                         "jl_get_ptls_states", m);
    add_named_global(jltls_states_func, jl_get_ptls_states_getter());
    if (imaging_mode) {
        PointerType *pfunctype = jltls_states_func->getFunctionType()->getPointerTo();
        jl_emit_sysimg_slot(m, pfunctype, "jl_get_ptls_states.ptr",
                            (uintptr_t)jl_get_ptls_states_getter(),
                            jltls_states_func_idx);
        jl_emit_sysimg_slot(m, T_size, "jl_tls_offset.val",
                            (uintptr_t)(jl_tls_offset == -1 ? 0 : jl_tls_offset),
                            jltls_offset_idx);
    }
#endif

    std::vector<Type*> args1(0);
    args1.push_back(T_pint8);
    jlerror_func =
        Function::Create(FunctionType::get(T_void, args1, false),
                         Function::ExternalLinkage,
                         "jl_error", m);
    jlerror_func->setDoesNotReturn();
    add_named_global(jlerror_func, &jl_error);

    std::vector<Type*> args1_(0);
    args1_.push_back(PointerType::get(T_jlvalue, AddressSpace::CalleeRooted));
    jlthrow_func =
        Function::Create(FunctionType::get(T_void, args1_, false),
                         Function::ExternalLinkage,
                         "jl_throw", m);
    jlthrow_func->setDoesNotReturn();
    add_named_global(jlthrow_func, &jl_throw);

    // Symbols are not gc-tracked, but we'll treat them as callee rooted anyway,
    // because they may come from a gc-rooted location
    jlundefvarerror_func =
        Function::Create(FunctionType::get(T_void, args1_, false),
                         Function::ExternalLinkage,
                         "jl_undefined_var_error", m);
    jlundefvarerror_func->setDoesNotReturn();
    add_named_global(jlundefvarerror_func, &jl_undefined_var_error);

    std::vector<Type*> args2_boundserrorv(0);
    args2_boundserrorv.push_back(PointerType::get(T_jlvalue, AddressSpace::CalleeRooted));
    args2_boundserrorv.push_back(T_psize);
    args2_boundserrorv.push_back(T_size);
    jlboundserrorv_func =
        Function::Create(FunctionType::get(T_void, args2_boundserrorv, false),
                         Function::ExternalLinkage,
                         "jl_bounds_error_ints", m);
    jlboundserrorv_func->setDoesNotReturn();
    add_named_global(jlboundserrorv_func, &jl_bounds_error_ints);

    std::vector<Type*> args2_boundserror(0);
    args2_boundserror.push_back(PointerType::get(T_jlvalue, AddressSpace::CalleeRooted));
    args2_boundserror.push_back(T_size);
    jlboundserror_func =
        Function::Create(FunctionType::get(T_void, args2_boundserror, false),
                         Function::ExternalLinkage,
                         "jl_bounds_error_int", m);
    jlboundserror_func->setDoesNotReturn();
    add_named_global(jlboundserror_func, &jl_bounds_error_int);

    std::vector<Type*> args3_vboundserror(0);
    args3_vboundserror.push_back(T_pprjlvalue);
    args3_vboundserror.push_back(T_size);
    args3_vboundserror.push_back(T_size);
    jlvboundserror_func =
        Function::Create(FunctionType::get(T_void, args3_vboundserror, false),
                         Function::ExternalLinkage,
                         "jl_bounds_error_tuple_int", m);
    jlvboundserror_func->setDoesNotReturn();
    add_named_global(jlvboundserror_func, &jl_bounds_error_tuple_int);

    std::vector<Type*> args3_uboundserror(0);
    args3_uboundserror.push_back(T_pint8_derived);
    args3_uboundserror.push_back(T_prjlvalue);
    args3_uboundserror.push_back(T_size);
    jluboundserror_func =
        Function::Create(FunctionType::get(T_void, args3_uboundserror, false),
                         Function::ExternalLinkage,
                         "jl_bounds_error_unboxed_int", m);
    jluboundserror_func->setDoesNotReturn();
    add_named_global(jluboundserror_func, &jl_bounds_error_unboxed_int);

    jlnew_func =
        Function::Create(jl_func_sig, Function::ExternalLinkage,
                         "jl_new_structv", m);
    add_named_global(jlnew_func, &jl_new_structv);

    std::vector<Type*> args2(0);
    args2.push_back(T_pint8);
#ifndef _OS_WINDOWS_
    args2.push_back(T_int32);
#endif
    setjmp_func =
        Function::Create(FunctionType::get(T_int32, args2, false),
                         Function::ExternalLinkage, jl_setjmp_name, m);
    setjmp_func->addFnAttr(Attribute::ReturnsTwice);
    add_named_global(setjmp_func, &jl_setjmp_f);

    std::vector<Type*> args_memcmp(0);
    args_memcmp.push_back(T_pint8_derived);
    args_memcmp.push_back(T_pint8_derived);
    args_memcmp.push_back(T_size);
    memcmp_derived_func =
        Function::Create(FunctionType::get(T_int32, args_memcmp, false),
                         Function::ExternalLinkage, "memcmp", m);
    add_named_global(memcmp_derived_func, &memcmp);

    std::vector<Type*> te_args(0);
    te_args.push_back(T_pint8);
    te_args.push_back(T_pint8);
    te_args.push_back(T_prjlvalue);
    te_args.push_back(PointerType::get(T_jlvalue, AddressSpace::CalleeRooted));
    jltypeerror_func =
        Function::Create(FunctionType::get(T_void, te_args, false),
                         Function::ExternalLinkage,
                         "jl_type_error_rt", m);
    jltypeerror_func->setDoesNotReturn();
    add_named_global(jltypeerror_func, &jl_type_error_rt);

    std::vector<Type *> args_2ptrs(0);
    args_2ptrs.push_back(T_pjlvalue);
    args_2ptrs.push_back(PointerType::get(T_jlvalue, AddressSpace::CalleeRooted));
    jlcheckassign_func =
        Function::Create(FunctionType::get(T_void, args_2ptrs, false),
                         Function::ExternalLinkage,
                         "jl_checked_assignment", m);
    add_named_global(jlcheckassign_func, &jl_checked_assignment);

    std::vector<Type *> args_1binding(0);
    args_1binding.push_back(T_pjlvalue);
    jldeclareconst_func =
        Function::Create(FunctionType::get(T_void, args_1binding, false),
                         Function::ExternalLinkage,
                         "jl_declare_constant", m);
    add_named_global(jldeclareconst_func, &jl_declare_constant);

    std::vector<Type *> args_2ptrs_(0);
    args_2ptrs_.push_back(T_prjlvalue);
    args_2ptrs_.push_back(T_prjlvalue);
    jlgetbindingorerror_func =
        Function::Create(FunctionType::get(T_pjlvalue, args_2ptrs_, false),
                         Function::ExternalLinkage,
                         "jl_get_binding_or_error", m);
    add_named_global(jlgetbindingorerror_func, &jl_get_binding_or_error);

    jlboundp_func =
        Function::Create(FunctionType::get(T_int32, args_2ptrs_, false),
                         Function::ExternalLinkage,
                         "jl_boundp", m);
    add_named_global(jlboundp_func, &jl_boundp);

    builtin_func_map[jl_f_is] = jlcall_func_to_llvm("jl_f_is", &jl_f_is, m);
    builtin_func_map[jl_f_typeof] = jlcall_func_to_llvm("jl_f_typeof", &jl_f_typeof, m);
    builtin_func_map[jl_f_sizeof] = jlcall_func_to_llvm("jl_f_sizeof", &jl_f_sizeof, m);
    builtin_func_map[jl_f_issubtype] = jlcall_func_to_llvm("jl_f_issubtype", &jl_f_issubtype, m);
    builtin_func_map[jl_f_isa] = jlcall_func_to_llvm("jl_f_isa", &jl_f_isa, m);
    builtin_func_map[jl_f_typeassert] = jlcall_func_to_llvm("jl_f_typeassert", &jl_f_typeassert, m);
    builtin_func_map[jl_f__apply] = jlcall_func_to_llvm("jl_f__apply", &jl_f__apply, m);
    builtin_func_map[jl_f__apply_pure] = jlcall_func_to_llvm("jl_f__apply_pure", &jl_f__apply_pure, m);
    builtin_func_map[jl_f__apply_latest] = jlcall_func_to_llvm("jl_f__apply_latest", &jl_f__apply_latest, m);
    builtin_func_map[jl_f_throw] = jlcall_func_to_llvm("jl_f_throw", &jl_f_throw, m);
    builtin_func_map[jl_f_tuple] = jlcall_func_to_llvm("jl_f_tuple", &jl_f_tuple, m);
    builtin_func_map[jl_f_svec] = jlcall_func_to_llvm("jl_f_svec", &jl_f_svec, m);
    builtin_func_map[jl_f_applicable] = jlcall_func_to_llvm("jl_f_applicable", &jl_f_applicable, m);
    builtin_func_map[jl_f_invoke] = jlcall_func_to_llvm("jl_f_invoke", &jl_f_invoke, m);
    builtin_func_map[jl_f_invoke_kwsorter] = jlcall_func_to_llvm("jl_f_invoke_kwsorter", &jl_f_invoke_kwsorter, m);
    builtin_func_map[jl_f_isdefined] = jlcall_func_to_llvm("jl_f_isdefined", &jl_f_isdefined, m);
    builtin_func_map[jl_f_getfield] = jlcall_func_to_llvm("jl_f_getfield", &jl_f_getfield, m);
    builtin_func_map[jl_f_setfield] = jlcall_func_to_llvm("jl_f_setfield", &jl_f_setfield, m);
    builtin_func_map[jl_f_fieldtype] = jlcall_func_to_llvm("jl_f_fieldtype", &jl_f_fieldtype, m);
    builtin_func_map[jl_f_nfields] = jlcall_func_to_llvm("jl_f_nfields", &jl_f_nfields, m);
    builtin_func_map[jl_f__expr] = jlcall_func_to_llvm("jl_f__expr", &jl_f__expr, m);
    builtin_func_map[jl_f_arrayref] = jlcall_func_to_llvm("jl_f_arrayref", &jl_f_arrayref, m);
    builtin_func_map[jl_f_arrayset] = jlcall_func_to_llvm("jl_f_arrayset", &jl_f_arrayset, m);
    builtin_func_map[jl_f_arraysize] = jlcall_func_to_llvm("jl_f_arraysize", &jl_f_arraysize, m);
    builtin_func_map[jl_f_apply_type] = jlcall_func_to_llvm("jl_f_apply_type", &jl_f_apply_type, m);
    jltuple_func = builtin_func_map[jl_f_tuple];
    jlgetfield_func = builtin_func_map[jl_f_getfield];

    jlapply2va_func = jlcall_func_to_llvm("jl_apply_2va", &jl_apply_2va, m);

    std::vector<Type*> argsdepwarnpi(0);
    argsdepwarnpi.push_back(T_size);
    jldepwarnpi_func = Function::Create(FunctionType::get(T_void, argsdepwarnpi, false),
                                        Function::ExternalLinkage,
                                        "jl_depwarn_partial_indexing", m);
    add_named_global(jldepwarnpi_func, &jl_depwarn_partial_indexing);

    std::vector<Type *> args_1ptr(0);
    args_1ptr.push_back(T_prjlvalue);
    queuerootfun = Function::Create(FunctionType::get(T_void, args_1ptr, false),
                                    Function::ExternalLinkage,
                                    "jl_gc_queue_root", m);
    add_named_global(queuerootfun, &jl_gc_queue_root);

    std::vector<Type *> agargs(0);
    agargs.push_back(T_pprjlvalue);
    agargs.push_back(T_uint32);
    jlapplygeneric_func = Function::Create(FunctionType::get(T_prjlvalue, agargs, false),
                                           Function::ExternalLinkage,
                                           "jl_apply_generic", m);
    add_named_global(jlapplygeneric_func, &jl_apply_generic);

    std::vector<Type *> invokeargs(0);
    invokeargs.push_back(T_prjlvalue);
    invokeargs.push_back(T_pprjlvalue);
    invokeargs.push_back(T_uint32);
    jlinvoke_func = Function::Create(FunctionType::get(T_prjlvalue, invokeargs, false),
                                     Function::ExternalLinkage,
                                     "jl_invoke", m);
    add_named_global(jlinvoke_func, &jl_invoke);

    std::vector<Type *> exp_args(0);
    exp_args.push_back(T_int1);
    expect_func = Intrinsic::getDeclaration(m, Intrinsic::expect, exp_args);

    std::vector<Type*> args_topeval(0);
    args_topeval.push_back(T_prjlvalue);
    args_topeval.push_back(T_prjlvalue);
    jltopeval_func =
        Function::Create(FunctionType::get(T_pjlvalue, args_topeval, false),
                         Function::ExternalLinkage,
                         "jl_toplevel_eval", m);
    add_named_global(jltopeval_func, &jl_toplevel_eval);

    std::vector<Type*> args_copyast(0);
    args_copyast.push_back(T_prjlvalue);
    jlcopyast_func =
        Function::Create(FunctionType::get(T_prjlvalue, args_copyast, false),
                         Function::ExternalLinkage,
                         "jl_copy_ast", m);
    add_named_global(jlcopyast_func, &jl_copy_ast);

    std::vector<Type*> args5(0);
    args5.push_back(T_size);
    jlnsvec_func =
        Function::Create(FunctionType::get(T_pjlvalue, args5, true),
                         Function::ExternalLinkage,
                         "jl_svec", m);
    add_named_global(jlnsvec_func, &jl_svec);

    std::vector<Type*> mdargs(0);
    mdargs.push_back(T_prjlvalue);
    mdargs.push_back(T_prjlvalue);
    mdargs.push_back(T_prjlvalue);
    mdargs.push_back(T_prjlvalue);
    jlmethod_func =
        Function::Create(FunctionType::get(T_void, mdargs, false),
                         Function::ExternalLinkage,
                         "jl_method_def", m);
    add_named_global(jlmethod_func, &jl_method_def);

    std::vector<Type*> funcdefargs(0);
    funcdefargs.push_back(T_prjlvalue);
    funcdefargs.push_back(T_prjlvalue);
    funcdefargs.push_back(T_pprjlvalue);
    funcdefargs.push_back(T_prjlvalue);
    funcdefargs.push_back(T_pjlvalue);
    jlgenericfunction_func =
        Function::Create(FunctionType::get(T_prjlvalue, funcdefargs, false),
                         Function::ExternalLinkage,
                         "jl_generic_function_def", m);
    add_named_global(jlgenericfunction_func, &jl_generic_function_def);

    std::vector<Type*> ehargs(0);
    ehargs.push_back(T_pint8);
    jlenter_func =
        Function::Create(FunctionType::get(T_void, ehargs, false),
                         Function::ExternalLinkage,
                         "jl_enter_handler", m);
    add_named_global(jlenter_func, &jl_enter_handler);

#ifdef _OS_WINDOWS_
    resetstkoflw_func = Function::Create(FunctionType::get(T_int32, false),
            Function::ExternalLinkage, "_resetstkoflw", m);
    add_named_global(resetstkoflw_func, &_resetstkoflw);
#if defined(_CPU_X86_64_)
    juliapersonality_func = Function::Create(FunctionType::get(T_int32, true),
            Function::ExternalLinkage, "__julia_personality", m);
    add_named_global(juliapersonality_func, &__julia_personality);
#endif
#ifndef FORCE_ELF
#if defined(_CPU_X86_64_)
#if defined(_COMPILER_MINGW_)
    Function *chkstk_func = Function::Create(FunctionType::get(T_void, false),
            Function::ExternalLinkage, "___chkstk_ms", m);
    add_named_global(chkstk_func, &___chkstk_ms, /*dllimport*/false);
#else
    Function *chkstk_func = Function::Create(FunctionType::get(T_void, false),
            Function::ExternalLinkage, "__chkstk", m);
    add_named_global(chkstk_func, &__chkstk, /*dllimport*/false);
#endif
#else
#if defined(_COMPILER_MINGW_)
    Function *chkstk_func = Function::Create(FunctionType::get(T_void, false),
            Function::ExternalLinkage, "_alloca", m);
    add_named_global(chkstk_func, &_alloca, /*dllimport*/false);
#else
    Function *chkstk_func = Function::Create(FunctionType::get(T_void, false),
            Function::ExternalLinkage, "_chkstk", m);
    add_named_global(chkstk_func, &_chkstk, /*dllimport*/false);
#endif
#endif
#endif
#endif

    std::vector<Type*> lhargs(0);
    lhargs.push_back(T_int32);
    jlleave_func =
        Function::Create(FunctionType::get(T_void, lhargs, false),
                         Function::ExternalLinkage,
                         "jl_pop_handler", m);
    add_named_global(jlleave_func, &jl_pop_handler);

    std::vector<Type *> args_2vals_callee_rooted(0);
    args_2vals_callee_rooted.push_back(PointerType::get(T_jlvalue, AddressSpace::CalleeRooted));
    args_2vals_callee_rooted.push_back(PointerType::get(T_jlvalue, AddressSpace::CalleeRooted));
    jlegal_func =
        Function::Create(FunctionType::get(T_int32, args_2vals_callee_rooted, false),
                         Function::ExternalLinkage,
                         "jl_egal", m);
    add_named_global(jlegal_func, &jl_egal);

    std::vector<Type *> args_2vals_tracked(0);
    args_2vals_tracked.push_back(T_prjlvalue);
    args_2vals_tracked.push_back(T_prjlvalue);
    jlisa_func =
        Function::Create(FunctionType::get(T_int32, args_2vals_tracked, false),
                         Function::ExternalLinkage,
                         "jl_isa", m);
    add_named_global(jlisa_func, &jl_isa);

    jlsubtype_func =
        Function::Create(FunctionType::get(T_int32, args_2vals_tracked, false),
                         Function::ExternalLinkage,
                         "jl_subtype", m);
    add_named_global(jlsubtype_func, &jl_subtype);

    jltypeassert_func = Function::Create(FunctionType::get(T_void, args_2vals_tracked, false),
                                        Function::ExternalLinkage,
                                        "jl_typeassert", m);
    add_named_global(jltypeassert_func, &jl_typeassert);

    std::vector<Type *> applytype_args(0);
    applytype_args.push_back(T_prjlvalue);
    applytype_args.push_back(T_prjlvalue);
    applytype_args.push_back(T_pprjlvalue);
    jlapplytype_func =
        Function::Create(FunctionType::get(T_prjlvalue, applytype_args, false),
                         Function::ExternalLinkage,
                         "jl_instantiate_type_in_env", m);
    add_named_global(jlapplytype_func, &jl_instantiate_type_in_env);

    std::vector<Type*> gc_alloc_args(0);
    gc_alloc_args.push_back(T_pint8);
    gc_alloc_args.push_back(T_size);
    gc_alloc_args.push_back(T_prjlvalue);
    jl_alloc_obj_func = Function::Create(FunctionType::get(T_prjlvalue, gc_alloc_args, false),
                                         Function::ExternalLinkage,
                                         "julia.gc_alloc_obj");
#if JL_LLVM_VERSION >= 50000
    jl_alloc_obj_func->addAttribute(AttributeList::ReturnIndex, Attribute::NoAlias);
#else
    jl_alloc_obj_func->addAttribute(AttributeSet::ReturnIndex, Attribute::NoAlias);
#endif
    add_named_global(jl_alloc_obj_func, (void*)NULL, /*dllimport*/false);

    std::vector<Type *> dlsym_args(0);
    dlsym_args.push_back(T_pint8);
    dlsym_args.push_back(T_pint8);
    dlsym_args.push_back(PointerType::get(T_pint8,0));
    jldlsym_func =
        Function::Create(FunctionType::get(T_pvoidfunc, dlsym_args, false),
                         Function::ExternalLinkage,
                         "jl_load_and_lookup", m);
    add_named_global(jldlsym_func, &jl_load_and_lookup);

    std::vector<Type *> newbits_args(0);
    newbits_args.push_back(T_pjlvalue);
    newbits_args.push_back(T_pint8);
    jlnewbits_func =
        Function::Create(FunctionType::get(T_pjlvalue, newbits_args, false),
                         Function::ExternalLinkage,
                         "jl_new_bits", m);
    add_named_global(jlnewbits_func, &jl_new_bits);

    std::vector<Type *> getnthfld_args(0);
    getnthfld_args.push_back(T_prjlvalue);
    getnthfld_args.push_back(T_size);
    jlgetnthfieldchecked_func =
        Function::Create(FunctionType::get(T_prjlvalue, getnthfld_args, false),
                         Function::ExternalLinkage,
                         "jl_get_nth_field_checked", m);
    add_named_global(jlgetnthfieldchecked_func, *jl_get_nth_field_checked);

    diff_gc_total_bytes_func =
        Function::Create(FunctionType::get(T_int64, false),
                         Function::ExternalLinkage,
                         "jl_gc_diff_total_bytes", m);
    add_named_global(diff_gc_total_bytes_func, *jl_gc_diff_total_bytes);

    std::vector<Type*> array_owner_args(0);
    array_owner_args.push_back(T_prjlvalue);
    jlarray_data_owner_func =
        Function::Create(FunctionType::get(T_prjlvalue, array_owner_args, false),
                         Function::ExternalLinkage,
                         "jl_array_data_owner", m);
    jlarray_data_owner_func->setAttributes(
        jlarray_data_owner_func->getAttributes()
#if JL_LLVM_VERSION >= 50000
        .addAttribute(jlarray_data_owner_func->getContext(),
                      AttributeList::FunctionIndex, Attribute::ReadOnly)
        .addAttribute(jlarray_data_owner_func->getContext(),
                      AttributeList::FunctionIndex, Attribute::NoUnwind));
#else
        .addAttribute(jlarray_data_owner_func->getContext(),
                      AttributeSet::FunctionIndex, Attribute::ReadOnly)
        .addAttribute(jlarray_data_owner_func->getContext(),
                      AttributeSet::FunctionIndex, Attribute::NoUnwind));
#endif
    add_named_global(jlarray_data_owner_func, jl_array_data_owner);

    gcroot_flush_func = Function::Create(FunctionType::get(T_void, false),
                                         Function::ExternalLinkage,
                                         "julia.gcroot_flush");
    add_named_global(gcroot_flush_func, (void*)NULL, /*dllimport*/false);

    pointer_from_objref_func = Function::Create(FunctionType::get(T_pjlvalue,
                                         ArrayRef<Type*>(PointerType::get(T_jlvalue, AddressSpace::Derived)), false),
                                         Function::ExternalLinkage,
                                         "julia.pointer_from_objref");
    pointer_from_objref_func->addFnAttr(Attribute::ReadNone);
    add_named_global(pointer_from_objref_func, (void*)NULL, /*dllimport*/false);

    except_enter_func = Function::Create(FunctionType::get(T_int32, false),
                                         Function::ExternalLinkage,
                                         "julia.except_enter");
    except_enter_func->addFnAttr(Attribute::ReturnsTwice);
    add_named_global(except_enter_func, (void*)NULL, /*dllimport*/false);

    jlgetworld_global =
        new GlobalVariable(*m, T_size,
                           false, GlobalVariable::ExternalLinkage,
                           NULL, "jl_world_counter");
    add_named_global(jlgetworld_global, &jl_world_counter);

    jl_globalPM = new legacy::PassManager();
    jl_globalPM->add(new TargetLibraryInfoWrapperPass(Triple(jl_TargetMachine->getTargetTriple())));
    addOptimizationPasses(jl_globalPM, jl_options.opt_level);
}

static inline std::string getNativeTarget()
{
    std::string cpu = sys::getHostCPUName();
#if defined(_CPU_ARM_)
    // Try slightly harder than LLVM at determining the CPU architecture.
    if (cpu == "generic") {
        // This is the most reliable way I can find
        // `/proc/cpuinfo` changes between kernel versions
        struct utsname name;
        if (uname(&name) >= 0) {
            // name.machine is the elf_platform in the kernel.
            if (strcmp(name.machine, "armv6l") == 0) {
                return "armv6";
            }
            if (strcmp(name.machine, "armv7l") == 0) {
                return "armv7";
            }
            if (strcmp(name.machine, "armv7ml") == 0) {
                // Thumb
                return "armv7-m";
            }
            if (strcmp(name.machine, "armv8l") == 0 ||
                strcmp(name.machine, "aarch64") == 0) {
                return "armv8";
            }
        }
    }
#endif
    return cpu;
}

#if defined(_CPU_ARM_) || defined(_CPU_AARCH64_)
// Check if the cpu name is a ARM/AArch64 arch name and return a
// string that can be used as LLVM feature name
static inline void checkARMArchFeature(std::string &cpu,
                                       StringMap<bool> &HostFeatures)
{
#if defined(_CPU_ARM_)
    if (cpu == "generic") {
        HostFeatures["neon"] = false;
        return;
    }
#endif
    StringRef cpu_s = cpu;
    if (!cpu_s.startswith("armv"))
        return;
    // Generic names
#if defined(_CPU_ARM_)
    if (!cpu_s.startswith("armv8")) {
        // Turn off `neon` for generic archs on ARM
        // since LLVM seems to enable it for all armv7-a processors.
        HostFeatures["neon"] = false;
    }
    // "v7" and "v8" are not available in the form of `armv*`
    // in the feature list
    if (cpu == "armv7") {
        HostFeatures["v7"] = true;
    }
    else if (cpu == "armv8") {
        HostFeatures["v8"] = true;
    }
    else {
        HostFeatures[cpu] = true;
    }
#else
    // These two are allowed on 32bit. Allow them on 64bits too for consistency since
    // they basically mean "generic" on aarch64.
    // In particular, "armv8-a" is the generic value for the GCC `-march` option.
    if (cpu != "armv8" && cpu != "armv8-a")
        HostFeatures[cpu.substr(3)] = true;
#endif
    cpu = "generic";
}
#endif

// Helper to figure out what features to set for the LLVM target
// If the user specifies native (or does not specify) we default
// using the API provided by LLVM
static inline SmallVector<std::string,10> getTargetFeatures(std::string &cpu)
{
    StringMap<bool> HostFeatures;
    if (jl_options.cpu_target && !strcmp(jl_options.cpu_target,"native")) {
        // On earlier versions of LLVM this is empty
        llvm::sys::getHostCPUFeatures(HostFeatures);
    }

    // Platform specific overides follow
#if defined(_CPU_X86_64_)
    // Require cx16 (cmpxchg16b)
    // We need this for 128-bit atomic operations. We only need this
    // when threading is enabled; however, to test whether this
    // excludes important systems, we require this even when threading
    // is disabled.
    HostFeatures["cx16"] = true;
#endif

    // Figure out if we know the cpu_target
    cpu = ((jl_options.cpu_target && strcmp(jl_options.cpu_target,"native")) ?
            jl_options.cpu_target : getNativeTarget());
#if defined(_CPU_ARM_)
    // Figure out what we are compiling against from the C defines.
    // This might affect ABI but is fine since
    // 1. We define the C ABI explicitly.
    // 2. This does not change when running the same binary on different
    //    machines.
    // This shouldn't affect making generic binaries since that requires a
    // generic C -march anyway.
    HostFeatures["vfp2"] = true;

    // Arch version
#if __ARM_ARCH >= 8
#  if defined(__ARM_ARCH_PROFILE) && __ARM_ARCH_PROFILE == 'A'
    HostFeatures["armv8-a"] = true;
#  else
    HostFeatures["v8"] = true;
#  endif
#elif __ARM_ARCH >= 7
    // v7 + aclass emits slightly different code than armv7-a
    // In particular LLVM does not use the armv7-a instruction for barrier
    // with v7 + aclass.
#  if defined(__ARM_ARCH_PROFILE) && __ARM_ARCH_PROFILE == 'A'
    HostFeatures["armv7-a"] = true;
#  elif defined(__ARM_ARCH_PROFILE) && __ARM_ARCH_PROFILE == 'R'
    HostFeatures["armv7-r"] = true;
#  elif defined(__ARM_ARCH_PROFILE) && __ARM_ARCH_PROFILE == 'M'
    // Thumb
    HostFeatures["armv7-m"] = true;
#  else
    HostFeatures["v7"] = true;
#  endif
#else
    // minimum requirement
    HostFeatures["v6"] = true;
#endif

    // ARM profile
    // Only do this on ARM and not AArch64 since LLVM aarch64 backend
    // doesn't support setting profiles.
    // AFAIK there's currently no 64bit R and M profile either
    // (v8r and v8m are both 32bit)
#if defined(__ARM_ARCH_PROFILE)
#  if __ARM_ARCH_PROFILE == 'A'
    HostFeatures["aclass"] = true;
#  elif __ARM_ARCH_PROFILE == 'R'
    HostFeatures["rclass"] = true;
#  elif __ARM_ARCH_PROFILE == 'M'
    // Thumb
    HostFeatures["mclass"] = true;
#  endif
#endif
#endif // _CPU_ARM_

    // On ARM and AArch64, allow using cpu_target to specify a CPU architecture
    // which is specified in the feature set in LLVM.
#if defined(_CPU_ARM_) || defined(_CPU_AARCH64_)
    // Supported ARM arch names on LLVM 3.8:
    //   armv6, armv6-m, armv6j, armv6k, armv6kz, armv6s-m, armv6t2,
    //   armv7, armv7-a, armv7-m, armv7-r, armv7e-m, armv7k, armv7s,
    //   armv8, armv8-a, armv8.1-a, armv8.2-a
    // Additional ARM arch names on LLVM 3.9:
    //   armv8-m.base, armv8-m.main
    //
    // Supported AArch64 arch names on LLVM 3.8:
    //   armv8.1a, armv8.2a
    checkARMArchFeature(cpu, HostFeatures);
#endif

    SmallVector<std::string,10> attr;
    for (auto it = HostFeatures.begin(); it != HostFeatures.end(); it++) {
        if (it->getValue()) {
            attr.append(1, it->getKey().str());
        }
    }
    // Explicitly disabled features need to be added at the end so that
    // they are not reenabled by other features that implies them by default.
    for (auto it = HostFeatures.begin(); it != HostFeatures.end(); it++) {
        if (!it->getValue()) {
            attr.append(1, std::string("-") + it->getKey().str());
        }
    }
    return attr;
}

extern "C" void *jl_init_llvm(void)
{
    const char *const argv_tailmerge[] = {"", "-enable-tail-merge=0"}; // NOO TOUCHIE; NO TOUCH! See #922
    cl::ParseCommandLineOptions(sizeof(argv_tailmerge)/sizeof(argv_tailmerge[0]), argv_tailmerge, "disable-tail-merge\n");
#if defined(_OS_WINDOWS_) && defined(_CPU_X86_64_)
    const char *const argv_copyprop[] = {"", "-disable-copyprop"}; // llvm bug 21743
    cl::ParseCommandLineOptions(sizeof(argv_copyprop)/sizeof(argv_copyprop[0]), argv_copyprop, "disable-copyprop\n");
#endif
#if defined(JL_DEBUG_BUILD) || defined(USE_POLLY)
    cl::ParseEnvironmentOptions("Julia", "JULIA_LLVM_ARGS");
#endif

    jl_page_size = jl_getpagesize();
    imaging_mode = jl_generating_output();
    jl_init_debuginfo();
    jl_init_runtime_ccall();

#ifdef USE_POLLY
    PassRegistry &Registry = *PassRegistry::getPassRegistry();
    polly::initializePollyPasses(Registry);
    initializeAnalysis(Registry);
#endif

    InitializeNativeTarget();
    InitializeNativeTargetAsmPrinter();
    InitializeNativeTargetAsmParser();
    InitializeNativeTargetDisassembler();

    Module *m, *engine_module;
    engine_module = new Module("julia", jl_LLVMContext);
    m = new Module("julia", jl_LLVMContext);
    shadow_output = m;

    TargetOptions options = TargetOptions();
    //options.PrintMachineCode = true; //Print machine code produced during JIT compiling
#if defined(_OS_WINDOWS_) && !defined(_CPU_X86_64_)
    // tell Win32 to assume the stack is always 16-byte aligned,
    // and to ensure that it is 16-byte aligned for out-going calls,
    // to ensure compatibility with GCC codes
    options.StackAlignmentOverride = 16;
#endif
    EngineBuilder eb((std::unique_ptr<Module>(engine_module)));
    std::string ErrorStr;
    eb  .setEngineKind(EngineKind::JIT)
        .setTargetOptions(options)
        // Generate simpler code for JIT
        .setRelocationModel(Reloc::Static)
#ifdef _P64
        .setCodeModel(CodeModel::Large)
#else
        .setCodeModel(CodeModel::JITDefault)
#endif
#ifdef DISABLE_OPT
        .setOptLevel(CodeGenOpt::None)
#else
        .setOptLevel(jl_options.opt_level == 0 ? CodeGenOpt::None : CodeGenOpt::Aggressive)
#endif
    ;
    Triple TheTriple(sys::getProcessTriple());
#if defined(FORCE_ELF)
    TheTriple.setObjectFormat(Triple::ELF);
#endif
    std::string TheCPU;
    SmallVector<std::string, 10> targetFeatures = getTargetFeatures(TheCPU);
    jl_TargetMachine = eb.selectTarget(
            TheTriple,
            "",
            TheCPU,
            targetFeatures);
    assert(jl_TargetMachine && "Failed to select target machine -"
                               " Is the LLVM backend for this CPU enabled?");
    #if (!defined(_CPU_ARM_) && !defined(_CPU_PPC64_))
    // FastISel seems to be buggy for ARM. Ref #13321
    if (jl_options.opt_level < 2)
        jl_TargetMachine->setFastISel(true);
    #endif

    init_julia_llvm_meta();
    jl_ExecutionEngine = new JuliaOJIT(*jl_TargetMachine);

// Mark our address spaces as non-integral
#if JL_LLVM_VERSION >= 40000
    jl_data_layout = jl_ExecutionEngine->getDataLayout();
    std::string DL = jl_data_layout.getStringRepresentation() + "-ni:10:11:12";
    jl_data_layout.reset(DL);
#endif

    // Now that the execution engine exists, initialize all modules
    jl_setup_module(engine_module);
    jl_setup_module(m);
    return (void*)m;
}

extern "C" void jl_init_codegen(void)
{
    Module *m = (Module *)jl_init_llvm();
    init_julia_llvm_env(m);

    BOX_F(int8,int8);  UBOX_F(uint8,uint8);
    BOX_F(int16,int16); UBOX_F(uint16,uint16);
    BOX_F(int32,int32); UBOX_F(uint32,uint32);
    BOX_F(int64,int64); UBOX_F(uint64,uint64);
    BOX_F(float32,float32); BOX_F(float64,float64);
    BOX_F(char,char);
    UBOX_F(ssavalue,size);

    box8_func  = boxfunc_llvm(ft2arg(T_pjlvalue, T_pjlvalue, T_int8),
                              "jl_box8", &jl_box8, m);
    box16_func = boxfunc_llvm(ft2arg(T_pjlvalue, T_pjlvalue, T_int16),
                              "jl_box16", &jl_box16, m);
    box32_func = boxfunc_llvm(ft2arg(T_pjlvalue, T_pjlvalue, T_int32),
                              "jl_box32", &jl_box32, m);
    box64_func = boxfunc_llvm(ft2arg(T_pjlvalue, T_pjlvalue, T_int64),
                              "jl_box64", &jl_box64, m);
    jl_init_intrinsic_functions_codegen(m);
}

// for debugging from gdb
extern "C" void jl_dump_llvm_value(void *v)
{
#if JL_LLVM_VERSION >= 50000
    ((Value*)v)->print(llvm::dbgs(), true);
#else
    ((Value*)v)->dump();
#endif
}
extern "C" void jl_dump_llvm_inst_function(void *v)
{
#if JL_LLVM_VERSION >= 50000
    cast<Instruction>(((Value*)v))->getParent()->getParent()->print(llvm::dbgs(), nullptr, true);
#else
    cast<Instruction>(((Value*)v))->getParent()->getParent()->dump();
#endif
}
extern "C" void jl_dump_llvm_type(void *v)
{
#if JL_LLVM_VERSION >= 50000
    ((Type*)v)->print(llvm::dbgs(), true);
#else
    ((Type*)v)->dump();
#endif
    putchar('\n');
}

extern void jl_write_bitcode_func(void *F, char *fname) {
    std::error_code EC;
    raw_fd_ostream OS(fname, EC, sys::fs::F_None);
    llvm::WriteBitcodeToFile(((llvm::Function*)F)->getParent(), OS);
}

extern void jl_write_bitcode_module(void *M, char *fname) {
    std::error_code EC;
    raw_fd_ostream OS(fname, EC, sys::fs::F_None);
    llvm::WriteBitcodeToFile((llvm::Module*)M, OS);
}<|MERGE_RESOLUTION|>--- conflicted
+++ resolved
@@ -373,7 +373,7 @@
 
 static bool isbits_spec(jl_value_t *jt, bool allow_singleton = true)
 {
-    return jl_isbits(jt) && jl_is_leaf_type(jt) &&
+    return jl_isbits(jt) && jl_is_concrete_type(jt) &&
         (allow_singleton || (jl_datatype_size(jt) > 0) || (jl_datatype_nfields(jt) > 0));
 }
 
@@ -418,13 +418,7 @@
         isboxed(isboxed),
         isghost(false),
         isimmutable(isboxed && jl_is_immutable_datatype(typ)),
-<<<<<<< HEAD
-        tbaa(isboxed ? (jl_is_concrete_type(typ) ?
-                        (jl_is_mutable(typ) ? tbaa_mutab : tbaa_immut) :
-                        tbaa_value) : nullptr)
-=======
         tbaa(isboxed ? best_tbaa(typ) : nullptr)
->>>>>>> fe09a7b5
     {
         assert(!(isboxed && TIndex != NULL));
         assert(TIndex == NULL || TIndex->getType() == T_int8);
@@ -457,7 +451,7 @@
         // this constructor expects we had a badly or equivalently typed version
         // make sure we aren't discarding the actual type information
         if (v.TIndex) {
-            assert((TIndex == NULL) == jl_is_leaf_type(typ));
+            assert((TIndex == NULL) == jl_is_concrete_type(typ));
         }
         else {
             assert(isboxed || v.typ == typ || tindex);
@@ -626,7 +620,7 @@
         typ = (jl_value_t*)jl_wrap_Type(jl_bottom_type);
     }
     if (jl_is_type_type(typ)) {
-        // replace T::Type{T} with T, by assuming that T must be a leaftype of some sort
+        // replace T::Type{T} with T, by assuming that T must be a concrete type of some sort
         jl_cgval_t constant(NULL, NULL, true, typ, NULL);
         constant.constant = jl_tparam0(typ);
         return constant;
@@ -672,20 +666,12 @@
         // no need to explicitly load/store a constant/ghost value
         return ghostValue(typ);
     }
-<<<<<<< HEAD
-    if (jl_is_type_type(typ) && jl_is_concrete_type(jl_tparam0(typ))) {
-        // replace T::Type{T} with T
-        jl_cgval_t constant(NULL, NULL, true, typ);
-        constant.constant = jl_tparam0(typ);
-        return constant;
-=======
     if (jl_is_type_type(typ)) {
         jl_value_t *tp0 = jl_tparam0(typ);
-        if (jl_is_leaf_type(tp0) || tp0 == jl_bottom_type) {
+        if (jl_is_concrete_type(tp0) || tp0 == jl_bottom_type) {
             // replace T::Type{T} with T
             return ghostValue(typ);
         }
->>>>>>> fe09a7b5
     }
     Type *T = julia_type_to_llvm(typ);
     if (type_is_ghost(T)) {
@@ -722,16 +708,16 @@
 {
     if (v.typ == typ || v.typ == jl_bottom_type || v.constant || typ == (jl_value_t*)jl_any_type || jl_egal(v.typ, typ))
         return v; // fast-path
-    if (jl_is_leaf_type(v.typ) && !jl_is_kind(v.typ)) {
-        if (jl_is_leaf_type(typ) && !jl_is_kind(typ) && !((jl_datatype_t*)typ)->abstract && !((jl_datatype_t*)v.typ)->abstract) {
-            // type mismatch: changing from one leaftype to another
+    if (jl_is_concrete_type(v.typ) && !jl_is_kind(v.typ)) {
+        if (jl_is_concrete_type(typ) && !jl_is_kind(typ) && !((jl_datatype_t*)typ)->abstract && !((jl_datatype_t*)v.typ)->abstract) {
+            // type mismatch: changing from one concrete type to another
             CreateTrap(ctx.builder);
             return jl_cgval_t();
         }
         return v; // doesn't improve type info
     }
     if (v.TIndex) {
-        if (!jl_is_leaf_type(typ))
+        if (!jl_is_concrete_type(typ))
             return v; // not worth trying to improve type info
         if (!isbits_spec(typ)) {
             // discovered that this union-split type must actually be isboxed
@@ -833,16 +819,6 @@
 // given a value marked with type `v.typ`, compute the mapping and/or boxing to return a value of type `typ`
 static jl_cgval_t convert_julia_type(jl_codectx_t &ctx, const jl_cgval_t &v, jl_value_t *typ, bool needsroot = true)
 {
-<<<<<<< HEAD
-    return jl_isbits(jt) && jl_is_concrete_type(jt) &&
-        (allow_singleton || (jl_datatype_size(jt) > 0) || (jl_datatype_nfields(jt) > 0));
-}
-
-static jl_sym_t *slot_symbol(int s, jl_codectx_t *ctx)
-{
-    return (jl_sym_t*)jl_array_ptr_ref(ctx->source->slotnames, s);
-}
-=======
     if (typ == (jl_value_t*)jl_typeofbottom_type)
         return ghostValue(typ); // normalize TypeofBottom to Type{Union{}}
     if (v.typ == typ || v.typ == jl_bottom_type || jl_egal(v.typ, typ))
@@ -851,7 +827,7 @@
     if (type_is_ghost(T))
         return ghostValue(typ);
     Value *new_tindex = NULL;
-    if (jl_is_leaf_type(typ)) {
+    if (jl_is_concrete_type(typ)) {
         if (v.TIndex && !isbits_spec(typ)) {
             // discovered that this union-split type must actually be isboxed
             if (v.V) {
@@ -863,9 +839,9 @@
                 return jl_cgval_t();
             }
         }
-        if (jl_is_leaf_type(v.typ) && !jl_is_kind(v.typ) && !((jl_datatype_t*)v.typ)->abstract) {
-            if (jl_is_leaf_type(typ) && !jl_is_kind(typ) && !((jl_datatype_t*)typ)->abstract) {
-                // type mismatch: changing from one leaftype to another
+        if (jl_is_concrete_type(v.typ) && !jl_is_kind(v.typ) && !((jl_datatype_t*)v.typ)->abstract) {
+            if (jl_is_concrete_type(typ) && !jl_is_kind(typ) && !((jl_datatype_t*)typ)->abstract) {
+                // type mismatch: changing from one concrete type to another
                 CreateTrap(ctx.builder);
                 return jl_cgval_t();
             }
@@ -900,7 +876,7 @@
                             }
                             else {
                                 // will actually need to box this element
-                                // since it appeared as a leaftype in the original type
+                                // since it appeared as a concrete type in the original type
                                 // but not in the remark type
                                 t = false;
                             }
@@ -909,7 +885,6 @@
                         v.typ,
                         counter);
             }
->>>>>>> fe09a7b5
 
             // some of the values are still unboxed
             if (!isa<Constant>(new_tindex)) {
@@ -1016,8 +991,8 @@
             }
         }
         else if (!v.isboxed && jl_is_uniontype(typ)) {
-            // previous value was unboxed (leaftype), statically compute union tindex
-            assert(jl_is_leaf_type(v.typ));
+            // previous value was unboxed (concrete type), statically compute union tindex
+            assert(jl_is_concrete_type(v.typ));
             unsigned new_idx = get_box_tindex((jl_datatype_t*)v.typ, typ);
             if (new_idx) {
                 new_tindex = ConstantInt::get(T_int8, new_idx);
@@ -2071,20 +2046,11 @@
     if (strct.constant && jl_is_module(strct.constant))
         return emit_globalref(ctx, (jl_module_t*)strct.constant, name);
 
-<<<<<<< HEAD
-    jl_datatype_t *sty = (jl_datatype_t*)expr_type(expr, ctx);
-    JL_GC_PUSH1(&sty);
+    jl_datatype_t *sty = (jl_datatype_t*)strct.typ;
     if (jl_is_type_type((jl_value_t*)sty) && jl_is_concrete_type(jl_tparam0(sty)))
-        sty = (jl_datatype_t*)jl_typeof(jl_tparam0(sty));
-    if (jl_is_structtype(sty) && sty != jl_module_type && sty->uid != 0 &&
-        jl_is_concrete_type((jl_value_t*)sty)) {
-=======
-    jl_datatype_t *sty = (jl_datatype_t*)strct.typ;
-    if (jl_is_type_type((jl_value_t*)sty) && jl_is_leaf_type(jl_tparam0(sty)))
         sty = (jl_datatype_t*)jl_typeof(jl_tparam0(sty));
     sty = (jl_datatype_t*)jl_unwrap_unionall((jl_value_t*)sty);
     if (jl_is_structtype(sty) && sty != jl_module_type && sty->layout) {
->>>>>>> fe09a7b5
         unsigned idx = jl_field_index(sty, name, 0);
         if (idx != (unsigned)-1) {
             return emit_getfield_knownidx(ctx, strct, idx, sty);
@@ -2094,30 +2060,13 @@
     // and offsets of some fields are independent of parameters.
 
     // TODO: generic getfield func with more efficient calling convention
-<<<<<<< HEAD
-    jl_cgval_t arg1 = emit_expr(expr, ctx);
-    jl_cgval_t arg2 = mark_julia_const((jl_value_t*)name);
-    const jl_cgval_t* myargs_array[2] = {&arg1, &arg2};
-    Value *myargs = make_jlcall(makeArrayRef(myargs_array), ctx);
-#if JL_LLVM_VERSION >= 30700
-    Value *result = builder.CreateCall(prepare_call(jlgetfield_func), {V_null, myargs,
-                                        ConstantInt::get(T_int32,2)});
-#else
-    Value *result = builder.CreateCall3(prepare_call(jlgetfield_func), V_null, myargs,
-                                        ConstantInt::get(T_int32,2));
-#endif
-    bool needsgcroot = true; // !arg1.isimmutable || !jl_is_concrete_type(arg1.typ) || !is_datatype_all_pointers((jl_datatype_t*)arg1.typ); // TODO: probably want this as a llvm pass
-    jl_cgval_t ret = mark_julia_type(result, true, jl_any_type, ctx, needsgcroot); // (typ will be patched up by caller)
-    return ret;
-=======
     jl_cgval_t myargs_array[2] = {
         strct,
         mark_julia_const((jl_value_t*)name)
     };
     Value *result = emit_jlcall(ctx, jlgetfield_func, maybe_decay_untracked(V_null), myargs_array, 2);
-    bool needsgcroot = true; // !arg1.isimmutable || !jl_is_leaf_type(arg1.typ) || !is_datatype_all_pointers((jl_datatype_t*)arg1.typ); // TODO: probably want this as a llvm pass
+    bool needsgcroot = true; // !arg1.isimmutable || !jl_is_concrete_type(arg1.typ) || !is_datatype_all_pointers((jl_datatype_t*)arg1.typ); // TODO: probably want this as a llvm pass
     return mark_julia_type(ctx, result, true, jl_any_type, needsgcroot);
->>>>>>> fe09a7b5
 }
 
 static Value *emit_bits_compare(jl_codectx_t &ctx, const jl_cgval_t &arg1, const jl_cgval_t &arg2)
@@ -2191,28 +2140,14 @@
 static Value *emit_f_is(jl_codectx_t &ctx, const jl_cgval_t &arg1, const jl_cgval_t &arg2)
 {
     jl_value_t *rt1 = arg1.typ, *rt2 = arg2.typ;
-<<<<<<< HEAD
-    bool isconcrete = jl_is_concrete_type(rt1) && jl_is_concrete_type(rt2);
-    if (isconcrete && rt1 != rt2 && !jl_is_type_type(rt1) && !jl_is_type_type(rt2))
-        // disjoint concrete types are never equal (quick test)
-        return ConstantInt::get(T_int1, 0);
-    bool ghost1 = arg1.isghost || (isconcrete && jl_is_datatype_singleton((jl_datatype_t*)rt1));
-    bool ghost2 = arg2.isghost || (isconcrete && jl_is_datatype_singleton((jl_datatype_t*)rt2));
-    if (ghost1 || ghost2) {
-        // comparing singleton objects
-        if (ghost1 && ghost2) {
-            return ConstantInt::get(T_int1, rt1 == rt2);
-        }
-        // mark_gc_use isn't needed since we won't load this pointer
-=======
     bool istypes = false;
     if (jl_subtype(rt1, (jl_value_t*)jl_type_type) ||
         jl_subtype(rt2, (jl_value_t*)jl_type_type)) {
         // need to use typeseq for datatypes
         istypes = true;
     }
-    if (!istypes && jl_is_leaf_type(rt1) && jl_is_leaf_type(rt2) && rt1 != rt2)
-        // disjoint concrete leaf types are never equal (quick test)
+    if (!istypes && jl_is_concrete_type(rt1) && jl_is_concrete_type(rt2) && rt1 != rt2)
+        // disjoint concrete types are never equal (quick test)
         return ConstantInt::get(T_int1, 0);
 
     if (arg1.isghost || arg2.isghost) {
@@ -2222,7 +2157,6 @@
         if (arg2.TIndex)
             return emit_isa(ctx, arg2, rt1, NULL).first; // rt1 is a singleton type
         // rooting these values isn't needed since we won't load this pointer
->>>>>>> fe09a7b5
         // and we know at least one of them is a unique Singleton
         // which is already enough to ensure pointer uniqueness for this test
         // even if the other pointer managed to get garbage collected
@@ -2234,11 +2168,7 @@
     if (jl_type_intersection(rt1, rt2) == (jl_value_t*)jl_bottom_type) // types are disjoint (exhaustive test)
         return ConstantInt::get(T_int1, 0);
 
-<<<<<<< HEAD
-    bool isbits = isconcrete && jl_isbits(rt1) && jl_types_equal(rt1, rt2);
-=======
     bool isbits = jl_isbits(rt1) || jl_isbits(rt2);
->>>>>>> fe09a7b5
     if (isbits) { // whether this type is unique'd by value
         jl_value_t *typ = jl_isbits(rt1) ? rt1 : rt2;
         if (rt1 == rt2)
@@ -2381,19 +2311,9 @@
             *ret = ghostValue(jl_emptytuple_type);
             return true;
         }
-<<<<<<< HEAD
-        if (ctx->source->inferred) {
-            rt1 = expr_type(expr, ctx);
-            if (jl_is_tuple_type(rt1) && jl_is_concrete_type(rt1) && nargs == jl_datatype_nfields(rt1)) {
-                *ret = emit_new_struct(rt1, nargs+1, args, ctx);
-                JL_GC_POP();
-                return true;
-            }
-=======
-        if (jl_is_tuple_type(rt) && jl_is_leaf_type(rt) && nargs == jl_datatype_nfields(rt)) {
+        if (jl_is_tuple_type(rt) && jl_is_concrete_type(rt) && nargs == jl_datatype_nfields(rt)) {
             *ret = emit_new_struct(ctx, rt, nargs + 1, argv);
             return true;
->>>>>>> fe09a7b5
         }
     }
 
@@ -2568,19 +2488,6 @@
             return true;
         }
 
-<<<<<<< HEAD
-        if (fldt == (jl_value_t*)jl_long_type && jl_is_concrete_type((jl_value_t*)stt)) {
-            if ((jl_is_structtype(stt) || jl_is_tuple_type(stt)) && !jl_subtype((jl_value_t*)jl_module_type, (jl_value_t*)stt)) {
-                size_t nfields = jl_datatype_nfields(stt);
-                jl_cgval_t strct = emit_expr(args[1], ctx);
-                // integer index
-                size_t idx;
-                if (jl_is_long(args[2]) && (idx=jl_unbox_long(args[2])-1) < nfields) {
-                    // known index
-                    *ret = emit_getfield_knownidx(strct, idx, stt, ctx);
-                    JL_GC_POP();
-                    return true;
-=======
         if (fld.typ == (jl_value_t*)jl_long_type) {
             if (ctx.vaSlot > 0) {
                 // optimize VA tuple
@@ -2597,7 +2504,6 @@
                         *ret = mark_julia_type(ctx, v, /*boxed*/ true, jl_any_type, /*needsgcroot*/ false);
                         return true;
                     }
->>>>>>> fe09a7b5
                 }
             }
 
@@ -2625,7 +2531,7 @@
                 if (jl_is_tuple_type(utt) && is_tupletype_homogeneous(utt->types, true)) {
                     // For tuples, we can emit code even if we don't know the exact
                     // type (e.g. because we don't know the length). This is possible
-                    // as long as we know that all elements are of the same (leaf) type.
+                    // as long as we know that all elements are of the same (concrete) type.
                     if (obj.ispointer()) {
                         // Determine which was the type that was homogenous
                         jl_value_t *jt = jl_tparam0(utt);
@@ -2666,15 +2572,8 @@
                     idx = i - 1;
             }
             if (idx != (size_t)-1) {
-<<<<<<< HEAD
-                jl_value_t *ft = jl_svecref(sty->types, idx);
-                jl_value_t *rhst = expr_type(args[3], ctx);
-                rt2 = rhst;
-                if (jl_is_concrete_type((jl_value_t*)sty) && jl_subtype(rhst, ft)) {
-=======
                 jl_value_t *ft = jl_svecref(uty->types, idx);
                 if (jl_subtype(val.typ, ft)) {
->>>>>>> fe09a7b5
                     // TODO: attempt better codegen for approximate types
                     emit_setfield(ctx, uty, obj, idx, val, true, true);
                     *ret = val;
@@ -2695,30 +2594,14 @@
                 }
             }
         }
-<<<<<<< HEAD
-        jl_value_t *aty = expr_type(args[1], ctx); rt1 = aty;
-        if (jl_is_type_type(aty)) {
-            jl_value_t *tp0 = jl_tparam0(aty);
-            if (jl_is_concrete_type(tp0)) {
-                emit_expr(args[1], ctx);
-                assert(jl_is_datatype(tp0));
-                *ret = mark_julia_type(ConstantInt::get(T_size, jl_datatype_nfields(tp0)), false, jl_long_type, ctx);
-                JL_GC_POP();
-                return true;
-            }
-        }
-        else if (jl_is_concrete_type(aty)) {
-            jl_cgval_t arg1 = emit_expr(args[1], ctx);
-=======
         if (jl_is_type_type(obj.typ)) {
             jl_value_t *tp0 = jl_tparam0(obj.typ);
-            if (jl_is_leaf_type(tp0)) {
+            if (jl_is_concrete_type(tp0)) {
                 *ret = mark_julia_type(ctx, ConstantInt::get(T_size, jl_datatype_nfields(tp0)), false, jl_long_type);
                 return true;
             }
         }
-        else if (jl_is_leaf_type(obj.typ) || obj.constant) {
->>>>>>> fe09a7b5
+        else if (jl_is_concrete_type(obj.typ) || obj.constant) {
             Value *sz;
             if (obj.constant) {
                 if (jl_typeof(obj.constant) == (jl_value_t*)jl_datatype_type)
@@ -2741,7 +2624,7 @@
     else if (f == jl_builtin_fieldtype && nargs == 2) {
         const jl_cgval_t &typ = argv[1];
         const jl_cgval_t &fld = argv[2];
-        if ((jl_is_type_type(typ.typ) && jl_is_leaf_type(jl_tparam0(typ.typ))) ||
+        if ((jl_is_type_type(typ.typ) && jl_is_concrete_type(jl_tparam0(typ.typ))) ||
                 (typ.constant && jl_is_datatype(typ.constant)) ||
                 typ.typ == (jl_value_t*)jl_datatype_type) {
             if (fld.typ == (jl_value_t*)jl_long_type) {
@@ -2774,18 +2657,6 @@
             *ret = mark_julia_type(ctx, len, false, jl_long_type);
             return true;
         }
-<<<<<<< HEAD
-        if (jl_is_datatype(sty) && sty != (jl_value_t*)jl_symbol_type &&
-            ((jl_datatype_t*)sty)->name != jl_array_typename &&
-            sty != (jl_value_t*)jl_simplevector_type && sty != (jl_value_t*)jl_string_type &&
-            // exclude DataType, since each DataType has its own size, not sizeof(DataType).
-            // this is issue #8798
-            sty != (jl_value_t*)jl_datatype_type) {
-            if (jl_is_concrete_type(sty) ||
-                (((jl_datatype_t*)sty)->name->names == jl_emptysvec && jl_datatype_size(sty) > 0)) {
-                *ret = mark_julia_type(ConstantInt::get(T_size, jl_datatype_size(sty)), false, jl_long_type, ctx);
-                JL_GC_POP();
-=======
         else if (jl_is_datatype(sty) && sty->name == jl_array_typename) {
             jl_value_t *ary_ex = jl_exprarg(ex, 1);
             auto len = emit_arraylen(ctx, obj, ary_ex);
@@ -2814,42 +2685,20 @@
                 // exclude DataType, since each DataType has its own size, not sizeof(DataType).
                 // this is issue #8798
                 sty != jl_datatype_type) {
-            if (jl_is_leaf_type((jl_value_t*)sty) ||
+            if (jl_is_concrete_type((jl_value_t*)sty) ||
                     (jl_field_names(sty) == jl_emptysvec && jl_datatype_size(sty) > 0)) {
                 *ret = mark_julia_type(ctx, ConstantInt::get(T_size, jl_datatype_size(sty)), false, jl_long_type);
->>>>>>> fe09a7b5
                 return true;
             }
         }
     }
 
-<<<<<<< HEAD
-    else if (f==jl_builtin_apply_type && nargs > 0) {
-        size_t i;
-        if (ctx->linfo->def == NULL) {
-            // don't bother codegen constant-folding for toplevel
-            JL_GC_POP();
-            return false;
-        }
-        for (i=1; i <= nargs; i++) {
-            if (!is_constant(args[i], ctx))
-                break;
-        }
-        if (i > nargs) {
-            jl_value_t *ty = static_eval(expr, ctx, true, true);
-            if (ty!=NULL && jl_is_concrete_type(ty)) {
-                if (jl_has_free_typevars(ty)) {
-                    // add root for types not cached. issue #7065
-                    jl_add_method_root(ctx, ty);
-                }
-=======
     else if (f == jl_builtin_apply_type && nargs > 0) {
         if (jl_is_method(ctx.linfo->def.method)) {
             // don't bother codegen constant-folding for toplevel.
             jl_value_t *ty = static_apply_type(ctx, argv, nargs + 1);
             if (ty != NULL) {
                 jl_add_method_root(ctx, ty);
->>>>>>> fe09a7b5
                 *ret = mark_julia_const(ty);
                 return true;
             }
@@ -2857,18 +2706,11 @@
     }
 
     else if (f == jl_builtin_isdefined && nargs == 2) {
-<<<<<<< HEAD
-        jl_datatype_t *stt = (jl_datatype_t*)expr_type(args[1], ctx);
-        if (!jl_is_concrete_type((jl_value_t*)stt) || jl_is_array_type(stt) ||
-            stt == jl_module_type) {
-            JL_GC_POP();
-=======
         const jl_cgval_t &obj = argv[1];
         const jl_cgval_t &fld = argv[2];
         jl_datatype_t *stt = (jl_datatype_t*)obj.typ;
-        if (!jl_is_leaf_type((jl_value_t*)stt) || jl_is_array_type(stt) ||
-            stt == jl_module_type) { // TODO: use ->layout here instead of leaf_type
->>>>>>> fe09a7b5
+        if (!jl_is_concrete_type((jl_value_t*)stt) || jl_is_array_type(stt) ||
+            stt == jl_module_type) { // TODO: use ->layout here instead of concrete_type
             return false;
         }
         assert(jl_is_datatype(stt));
@@ -3670,7 +3512,7 @@
                 if (tbaa != tbaa_stack)
                     tbaa = NULL;
                 if (vi.pTIndex == NULL) {
-                    assert(jl_is_leaf_type(vi.value.typ));
+                    assert(jl_is_concrete_type(vi.value.typ));
                     Value *copy_bytes = ConstantInt::get(T_int32, jl_datatype_size(vi.value.typ));
                     ctx.builder.CreateMemCpy(vi.value.V,
                                          data_pointer(ctx, rval_info, T_pint8),
@@ -3852,15 +3694,8 @@
         jl_cgval_t res = emit_call(ctx, ex);
         // some intrinsics (e.g. typeassert) can return a wider type
         // than what's actually possible
-<<<<<<< HEAD
-        jl_value_t *expr_t = expr_type((jl_value_t*)ex, ctx);
-        if (res.typ != expr_t && res.isboxed && !jl_is_concrete_type(res.typ)) {
-            res = remark_julia_type(res, expr_t, ctx);
-        }
-=======
         jl_value_t *expr_t = ex->etype;
         res = update_julia_type(ctx, res, expr_t);
->>>>>>> fe09a7b5
         if (res.typ == jl_bottom_type || expr_t == jl_bottom_type) {
             CreateTrap(ctx.builder);
         }
@@ -3949,17 +3784,10 @@
         }
         jl_value_t *ty = argv[0].typ;
         if (jl_is_type_type(ty) &&
-<<<<<<< HEAD
-            jl_is_datatype(jl_tparam0(ty)) &&
-            jl_is_concrete_type(jl_tparam0(ty))) {
-            assert(nargs <= jl_datatype_nfields(jl_tparam0(ty))+1);
-            return emit_new_struct(jl_tparam0(ty),nargs,args,ctx);
-=======
                 jl_is_datatype(jl_tparam0(ty)) &&
-                jl_is_leaf_type(jl_tparam0(ty))) {
+                jl_is_concrete_type(jl_tparam0(ty))) {
             assert(nargs <= jl_datatype_nfields(jl_tparam0(ty)) + 1);
             return emit_new_struct(ctx, jl_tparam0(ty), nargs, argv);
->>>>>>> fe09a7b5
         }
         Value *typ = boxed(ctx, argv[0]);
         Value *val = emit_jlcall(ctx, jlnew_func, typ, &argv[1], nargs - 1);
@@ -5758,7 +5586,7 @@
             if (sret) {
                 if (retvalinfo.ispointer()) {
                     if (returninfo.cc == jl_returninfo_t::SRet) {
-                        assert(jl_is_leaf_type(jlrettype));
+                        assert(jl_is_concrete_type(jlrettype));
                         Value *copy_bytes = ConstantInt::get(T_int32, jl_datatype_size(jlrettype));
                         ctx.builder.CreateMemCpy(sret,
                                              data_pointer(ctx, retvalinfo, T_pint8),
