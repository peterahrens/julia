#include <stdio.h>
#include <stdlib.h>
#include <string.h>
#include <assert.h>
#include <sys/stat.h>

#ifdef _WIN32
#  define _WIN32_WINNT 0x0501
#  include <windows.h>
#  include <direct.h>
#else
#  include <unistd.h>
#  include <dlfcn.h>
#endif

#if defined(__APPLE__)
static char *extensions[] = { "", ".dylib", ".bundle" };
#define N_EXTENSIONS 3
#elif defined(_WIN32)
static char *extensions[] = { ".dll" };
#define N_EXTENSIONS 1
#else
static char *extensions[] = { ".so", "" };
#define N_EXTENSIONS 2
#endif

#include "julia.h"
#include "uv.h"

#define PATHBUF 512

extern char *julia_home;

uv_lib_t *jl_load_dynamic_library(char *modname)
{
    int error;
    char *ext;
    char path[PATHBUF];
    int i;
    uv_lib_t *handle=malloc(sizeof(uv_lib_t));
    handle->errmsg=NULL;

    if (modname == NULL) {
<<<<<<< HEAD
#if defined(__WIN32__)
		if(!GetModuleHandleExA(GET_MODULE_HANDLE_EX_FLAG_FROM_ADDRESS | GET_MODULE_HANDLE_EX_FLAG_UNCHANGED_REFCOUNT,
          (LPCSTR)(&jl_load_dynamic_library),
          &handle->handle))
			    jl_errorf("could not load base module", fname);
=======
#ifdef _WIN32
        if(!GetModuleHandleExA(GET_MODULE_HANDLE_EX_FLAG_FROM_ADDRESS | GET_MODULE_HANDLE_EX_FLAG_UNCHANGED_REFCOUNT,
            (LPCSTR)(&jl_load_dynamic_library),
            &handle->handle))
            jl_errorf("could not load base module", modname);
>>>>>>> 14e28746
#else
        handle->handle = dlopen(NULL,RTLD_NOW);
#endif
        goto done;
    }
<<<<<<< HEAD
#if defined(__WIN32__)
	else if (modname[1] == ':') {
=======
#ifdef _WIN32
    else if (modname[1] == ':') {
>>>>>>> 14e28746
#else
    else if (modname[0] == '/') {
#endif
        error = uv_dlopen(modname,handle);
        if (!error) goto done;
    }
    char *cwd;

    for(i=0; i < N_EXTENSIONS; i++) {
        ext = extensions[i];
        path[0] = '\0';
        handle->handle = NULL;
        if (modname[0] != '/') {
            if (julia_home) {
                /* try julia_home/../lib */
                snprintf(path, PATHBUF, "%s/../lib/%s%s", julia_home, modname, ext);
                error = uv_dlopen(path, handle);
                if (!error) goto done;
                // if file exists but didn't load, show error details
                struct stat sbuf;
                if (stat(path, &sbuf) != -1) {
<<<<<<< HEAD
					JL_PRINTF(JL_STDERR, "could not load module %s (%d): %s\n", fname, error, uv_dlerror(handle));
                    jl_errorf("could not load module %s", fname);
=======
                    //JL_PRINTF(JL_STDERR, "could not load module %s (%d): %s\n", modname, error, uv_dlerror(handle));
                    jl_errorf("could not load module %s: %s", modname, uv_dlerror(handle));
>>>>>>> 14e28746
                }
            }
            cwd = getcwd(path, PATHBUF);
            if (cwd != NULL) {
                /* next try load from current directory */
                strncat(path, "/", PATHBUF-1-strlen(path));
                strncat(path, modname, PATHBUF-1-strlen(path));
                strncat(path, ext, PATHBUF-1-strlen(path));
                error = uv_dlopen(path, handle);
                if (!error) goto done;
            }
        }
        /* try loading from standard library path */
        snprintf(path, PATHBUF, "%s%s", modname, ext);
        error = uv_dlopen(path, handle);
        if (!error) goto done;
    }

    //JL_PRINTF(JL_STDERR, "could not load module %s (%d): %s\n", modname, error, uv_dlerror(handle));
    jl_errorf("could not load module %s: %s", modname, uv_dlerror(handle));
    uv_dlclose(handle);
    free(handle);
    return NULL;
done:
    return handle;
}

void *jl_dlsym_e(uv_lib_t *handle, char *symbol) {
    void *ptr;
    int  error=uv_dlsym(handle, symbol, &ptr);
    if(error) ptr=NULL;
    return ptr;
}

void *jl_dlsym(uv_lib_t *handle, char *symbol)
{
    void *ptr;
    int  error = uv_dlsym(handle, symbol, &ptr);
    if (error != 0) {
        JL_PRINTF(JL_STDERR, "symbol could not be found %s (%d): %s\n", symbol, error, uv_dlerror(handle));
    }
    return ptr;
}<|MERGE_RESOLUTION|>--- conflicted
+++ resolved
@@ -41,31 +41,18 @@
     handle->errmsg=NULL;
 
     if (modname == NULL) {
-<<<<<<< HEAD
-#if defined(__WIN32__)
-		if(!GetModuleHandleExA(GET_MODULE_HANDLE_EX_FLAG_FROM_ADDRESS | GET_MODULE_HANDLE_EX_FLAG_UNCHANGED_REFCOUNT,
-          (LPCSTR)(&jl_load_dynamic_library),
-          &handle->handle))
-			    jl_errorf("could not load base module", fname);
-=======
 #ifdef _WIN32
         if(!GetModuleHandleExA(GET_MODULE_HANDLE_EX_FLAG_FROM_ADDRESS | GET_MODULE_HANDLE_EX_FLAG_UNCHANGED_REFCOUNT,
             (LPCSTR)(&jl_load_dynamic_library),
             &handle->handle))
             jl_errorf("could not load base module", modname);
->>>>>>> 14e28746
 #else
         handle->handle = dlopen(NULL,RTLD_NOW);
 #endif
         goto done;
     }
-<<<<<<< HEAD
-#if defined(__WIN32__)
-	else if (modname[1] == ':') {
-=======
 #ifdef _WIN32
     else if (modname[1] == ':') {
->>>>>>> 14e28746
 #else
     else if (modname[0] == '/') {
 #endif
@@ -87,13 +74,8 @@
                 // if file exists but didn't load, show error details
                 struct stat sbuf;
                 if (stat(path, &sbuf) != -1) {
-<<<<<<< HEAD
-					JL_PRINTF(JL_STDERR, "could not load module %s (%d): %s\n", fname, error, uv_dlerror(handle));
-                    jl_errorf("could not load module %s", fname);
-=======
                     //JL_PRINTF(JL_STDERR, "could not load module %s (%d): %s\n", modname, error, uv_dlerror(handle));
                     jl_errorf("could not load module %s: %s", modname, uv_dlerror(handle));
->>>>>>> 14e28746
                 }
             }
             cwd = getcwd(path, PATHBUF);
