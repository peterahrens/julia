--- conflicted
+++ resolved
@@ -154,7 +154,7 @@
     end
     return n + ndigits0z(uint64(x))
 end
-ndigits0z(x::Integer) = ndigits0z(asunsigned(abs(x)))
+ndigits0z(x::Integer) = ndigits0z(unsigned(abs(x)))
 
 const ndigits_max_mul = WORD_SIZE==32 ? 69000000 : 290000000000000000
 
@@ -188,20 +188,15 @@
     end
     return d
 end
-ndigits0z(x::Integer, b::Integer) = ndigits0z(asunsigned(abs(x)),int(b))
+ndigits0z(x::Integer, b::Integer) = ndigits0z(unsigned(abs(x)),int(b))
 
 ndigitsnb(x::Integer, b::Integer) = x==0 ? 1 : ndigits0znb(x, b)
 
 ndigits(x::Unsigned, b::Integer) = x==0 ? 1 : ndigits0z(x,int(b))
 ndigits(x::Unsigned)             = x==0 ? 1 : ndigits0z(x)
 
-<<<<<<< HEAD
-ndigits(x::Integer, b::Integer) = ndigits(asunsigned(abs(x)),int(b))
-ndigits(x::Integer) = ndigits(asunsigned(abs(x)))
-=======
 ndigits(x::Integer, b::Integer) = b >= 0 ? ndigits(unsigned(abs(x)),int(b)) : ndigitsnb(x, b)
 ndigits(x::Integer) = ndigits(unsigned(abs(x)))
->>>>>>> 5a2d5ea1
 
 ## integer to string functions ##
 
@@ -272,7 +267,7 @@
     if neg; a[1]='-'; end
     ASCIIString(a)
 end
-base(b::Integer, n::Integer, pad::Integer=1) = base(int(b), asunsigned(abs(n)), pad, n<0)
+base(b::Integer, n::Integer, pad::Integer=1) = base(int(b), unsigned(abs(n)), pad, n<0)
 
 for sym in (:bin, :oct, :dec, :hex)
     @eval begin
@@ -280,8 +275,8 @@
         ($sym)(x::Unsigned)         = ($sym)(x,1,false)
         ($sym)(x::Char, p::Int)     = ($sym)(unsigned(x),p,false)
         ($sym)(x::Char)             = ($sym)(unsigned(x),1,false)
-        ($sym)(x::Integer, p::Int)  = ($sym)(asunsigned(abs(x)),p,x<0)
-        ($sym)(x::Integer)          = ($sym)(asunsigned(abs(x)),1,x<0)
+        ($sym)(x::Integer, p::Int)  = ($sym)(unsigned(abs(x)),p,x<0)
+        ($sym)(x::Integer)          = ($sym)(unsigned(abs(x)),1,x<0)
     end
 end
 
