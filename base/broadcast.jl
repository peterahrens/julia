--- conflicted
+++ resolved
@@ -319,14 +319,9 @@
 end
 @inline function broadcast_c(f, ::Type{Nullable}, a...)
     nonnull = all(hasvalue, a)
-<<<<<<< HEAD
-    S = _broadcast_eltype(f, a...)
-    if isconcrete(S) && null_safe_eltype_op(f, a...)
-=======
     S = _nullable_eltype(f, a...)
-    if isleaftype(S) && null_safe_op(f, maptoTuple(_unsafe_get_eltype,
+    if isconcrete(S) && null_safe_op(f, maptoTuple(_unsafe_get_eltype,
                                                    a...).types...)
->>>>>>> fe09a7b5
         Nullable{S}(f(map(unsafe_get, a)...), nonnull)
     else
         if nonnull
